--- conflicted
+++ resolved
@@ -466,11 +466,6 @@
             </tr>
             <tr>
               <th>Sublime Text</th>
-<<<<<<< HEAD
-              <th><img class="plugin-logo" src="sublime-text.svg" alt="" /></th>
-              <td class="good quick-lint-js">
-                <span aria-label="yes">✅</span>
-=======
               <th>
                 <img
                   class="plugin-logo"
@@ -480,15 +475,8 @@
                   height="19"
                 />
               </th>
-              <td class="bad quick-lint-js">
-                <span aria-label="no">❌</span
-                ><span
-                  aria-label="planned"
-                  title="planned"
-                  class="footnote-marker"
-                  >&nbsp;*</span
-                >
->>>>>>> 180e2540
+              <td class="good quick-lint-js">
+                <span aria-label="yes">✅</span>
               </td>
               <td class="good"><span aria-label="yes">✅</span></td>
               <td class="good"><span aria-label="yes">✅</span></td>
