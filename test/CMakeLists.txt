--- conflicted
+++ resolved
@@ -76,12 +76,9 @@
   test-parse-var.cpp
   test-parse.cpp
   test-pipe-writer.cpp
-<<<<<<< HEAD
-  test-string-utilities.cpp
-=======
   test-result.cpp
   test-simd.cpp
->>>>>>> 180e2540
+  test-string-utilities.cpp
   test-string-view.cpp
   test-temporary-directory.cpp
   test-text-error-reporter.cpp
