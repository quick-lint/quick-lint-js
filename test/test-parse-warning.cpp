--- conflicted
+++ resolved
@@ -436,7 +436,6 @@
   test_parse_and_visit_expression(u8"4 ^ 3"_sv, no_diags);
   test_parse_and_visit_expression(u8"(x+2)^a"_sv, no_diags);
 }
-<<<<<<< HEAD
 TEST_F(Test_Parse_Warning, Diag_Fallthrough_Without_Comment_In_Switch) {
   test_parse_and_visit_statement(
       u8"switch(cond1){case 1:\nfoo()\ncase 2:\nbar() //fallthrough\ndefault:}"_sv,  //
@@ -463,7 +462,7 @@
         bar()//fallthrough
       default:})"_sv,
       no_diags);
-=======
+}
 TEST_F(Test_Parse_Warning, warn_on_unintuitive_precedence_when_using_bitshift) {
   test_parse_and_visit_expression(
       u8"var1 & 0x01 >> 0x02"_sv,
@@ -484,7 +483,6 @@
   test_parse_and_visit_expression(u8"(a & 0o12) >> 0xBEEF"_sv, no_diags);
   test_parse_and_visit_expression(u8"a & (b >> 0xBEEF)"_sv, no_diags);
   test_parse_and_visit_expression(u8"a & b >> c"_sv, no_diags);
->>>>>>> 4ac79ee0
 }
 }
 }
