--- conflicted
+++ resolved
@@ -532,28 +532,26 @@
   }
 }
 
-<<<<<<< HEAD
-TEST_F(Test_Parse_Warning, invalid_operator_directly_after_postfix) {
-  test_parse_and_visit_expression(
-      u8"x++.toString()"_sv,  //
-      u8"^^^ Diag_Invalid_Operator_Directly_After_Postfix"_diag);
-  test_parse_and_visit_expression(u8"(x++).toString()"_sv, no_diags);
-  test_parse_and_visit_expression(
-      u8"x++.constructor"_sv,  //
-      u8"^^^ Diag_Invalid_Operator_Directly_After_Postfix"_diag);
-  test_parse_and_visit_expression(u8"(x++).constructor"_sv, no_diags);
-  test_parse_and_visit_expression(
-      u8"x--?.constructor"_sv,  //
-      u8"^^^ Diag_Invalid_Operator_Directly_After_Postfix"_diag);
-  test_parse_and_visit_expression(u8"(x--)?.constructor"_sv, no_diags);
-=======
 TEST_F(Test_Parse_Warning, warn_on_confusing_let_use) {
   test_parse_and_visit_statement(u8"let ({x} = y);"_sv,  //
                                  u8"^^^ Diag_Confusing_Let_Call"_diag);
   test_parse_and_visit_statement(u8"let.prop({x} = y);"_sv, no_diags);
   test_parse_and_visit_statement(u8"let (x = y);"_sv, no_diags);
->>>>>>> 68bd5cb4
-}
+}
+
+TEST_F(Test_Parse_Warning, invalid_operator_directly_after_postfix) {
+  test_parse_and_visit_expression(
+      u8"x++.toString()"_sv,  //
+      u8"^^^ Diag_Invalid_Operator_Directly_After_Postfix"_diag);
+  test_parse_and_visit_expression(u8"(x++).toString()"_sv, no_diags);
+  test_parse_and_visit_expression(
+      u8"x++.constructor"_sv,  //
+      u8"^^^ Diag_Invalid_Operator_Directly_After_Postfix"_diag);
+  test_parse_and_visit_expression(u8"(x++).constructor"_sv, no_diags);
+  test_parse_and_visit_expression(
+      u8"x--?.constructor"_sv,  //
+      u8"^^^ Diag_Invalid_Operator_Directly_After_Postfix"_diag);
+  test_parse_and_visit_expression(u8"(x--)?.constructor"_sv, no_diags);
 }
 }
 
