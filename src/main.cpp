--- conflicted
+++ resolved
@@ -188,37 +188,10 @@
   configuration default_config;
   configuration_loader config_loader(
       basic_configuration_filesystem::instance());
-<<<<<<< HEAD
-  quick_lint_js::any_error_reporter reporter =
-      quick_lint_js::any_error_reporter::make(o.output_format, &o.exit_fail_on);
-  for (const quick_lint_js::file_to_lint &file : o.files_to_lint) {
-    configuration_or_error config = config_loader.load_for_file(file);
-    if (!config.ok()) {
-      QLJS_REPORT_PROGRAM_ERROR("error: %s\n", config.error.c_str());
-      std::exit(1);
-    }
-    boost::leaf::try_handle_all(
-        [&]() -> boost::leaf::result<void> {
-          boost::leaf::result<padded_string> source =
-              file.is_stdin ? quick_lint_js::read_stdin()
-                            : quick_lint_js::read_file(file.path);
-          if (!source) return source.error();
-          reporter.set_source(&*source, file);
-          quick_lint_js::process_file(&*source, *config, reporter.get(),
-                                      o.print_parser_visits);
-          return {};
-        },
-        exit_on_read_file_error_handlers<void>(),
-        []() {
-          QLJS_ASSERT(false);
-          QLJS_REPORT_PROGRAM_ERROR("error: unknown error\n");
-          std::exit(1);
-        });
-=======
   for (const file_to_lint &file : o.files_to_lint) {
     auto config_result = config_loader.load_for_file(file);
     if (!config_result.ok()) {
-      std::fprintf(stderr, "error: %s\n",
+      QLJS_REPORT_PROGRAM_ERROR("error: %s\n",
                    config_result.error_to_string().c_str());
       std::exit(1);
     }
@@ -252,7 +225,6 @@
       quick_lint_js::process_file(&*source, *config, reporter.get(),
                                   o.print_parser_visits);
     }
->>>>>>> 180e2540
   }
   reporter.finish();
 
