// quick-lint-js finds bugs in JavaScript programs.
// Copyright (C) 2020  Matthew Glazar
//
// This program is free software: you can redistribute it and/or modify
// it under the terms of the GNU General Public License as published by
// the Free Software Foundation, either version 3 of the License, or
// (at your option) any later version.
//
// This program is distributed in the hope that it will be useful,
// but WITHOUT ANY WARRANTY; without even the implied warranty of
// MERCHANTABILITY or FITNESS FOR A PARTICULAR PURPOSE.  See the
// GNU General Public License for more details.
//
// You should have received a copy of the GNU General Public License
// along with this program.  If not, see <https://www.gnu.org/licenses/>.

#ifndef QUICK_LINT_JS_BUFFERING_VISITOR_H
#define QUICK_LINT_JS_BUFFERING_VISITOR_H

#include <quick-lint-js/language.h>
#include <quick-lint-js/lex.h>
#include <quick-lint-js/parse-visitor.h>
#include <quick-lint-js/warning.h>
#include <utility>
#include <vector>

QLJS_WARNING_PUSH
QLJS_WARNING_IGNORE_MSVC(26495)  // Variable is uninitialized.

namespace quick_lint_js {
class buffering_visitor {
 public:
  template <QLJS_PARSE_VISITOR Visitor>
  void move_into(Visitor &target) {
    for (auto &v : this->visits_) {
      switch (v.kind) {
      case visit_kind::end_of_module:
        target.visit_end_of_module();
        break;
      case visit_kind::enter_block_scope:
        target.visit_enter_block_scope();
        break;
      case visit_kind::enter_class_scope:
        target.visit_enter_class_scope();
        break;
      case visit_kind::enter_for_scope:
        target.visit_enter_for_scope();
        break;
      case visit_kind::enter_function_scope:
        target.visit_enter_function_scope();
        break;
      case visit_kind::enter_function_scope_body:
        target.visit_enter_function_scope_body();
        break;
      case visit_kind::enter_named_function_scope:
        target.visit_enter_named_function_scope(v.name);
        break;
      case visit_kind::exit_block_scope:
        target.visit_exit_block_scope();
        break;
      case visit_kind::exit_class_scope:
        target.visit_exit_class_scope();
        break;
      case visit_kind::exit_for_scope:
        target.visit_exit_for_scope();
        break;
      case visit_kind::exit_function_scope:
        target.visit_exit_function_scope();
        break;
      case visit_kind::property_declaration_with_name:
        target.visit_property_declaration(v.name);
        break;
      case visit_kind::property_declaration_without_name:
        target.visit_property_declaration();
        break;
      case visit_kind::variable_assignment:
        target.visit_variable_assignment(v.name);
        break;
      case visit_kind::variable_export_use:
        target.visit_variable_export_use(v.name);
        break;
      case visit_kind::variable_use_and_assignment:
        target.visit_variable_use_and_assignment(v.name);
        break;
      case visit_kind::variable_typeof_use:
        target.visit_variable_typeof_use(v.name);
        break;
      case visit_kind::variable_use:
        target.visit_variable_use(v.name);
        break;
      case visit_kind::variable_declaration:
        target.visit_variable_declaration(v.name, v.var_kind);
        break;
      }
    }
  }

  void visit_end_of_module() {
    this->visits_.emplace_back(visit_kind::end_of_module);
  }

  void visit_enter_block_scope() {
    this->visits_.emplace_back(visit_kind::enter_block_scope);
  }

  void visit_enter_class_scope() {
    this->visits_.emplace_back(visit_kind::enter_class_scope);
  }

  void visit_enter_for_scope() {
    this->visits_.emplace_back(visit_kind::enter_for_scope);
  }

  void visit_enter_function_scope() {
    this->visits_.emplace_back(visit_kind::enter_function_scope);
  }

  void visit_enter_function_scope_body() {
    this->visits_.emplace_back(visit_kind::enter_function_scope_body);
  }

  void visit_enter_named_function_scope(identifier name) {
    this->visits_.emplace_back(visit_kind::enter_named_function_scope, name);
  }

  void visit_exit_block_scope() {
    this->visits_.emplace_back(visit_kind::exit_block_scope);
  }

  void visit_exit_class_scope() {
    this->visits_.emplace_back(visit_kind::exit_class_scope);
  }

  void visit_exit_for_scope() {
    this->visits_.emplace_back(visit_kind::exit_for_scope);
  }

  void visit_exit_function_scope() {
    this->visits_.emplace_back(visit_kind::exit_function_scope);
  }

  void visit_property_declaration() {
    this->visits_.emplace_back(visit_kind::property_declaration_without_name);
  }

  void visit_property_declaration(identifier name) {
    this->visits_.emplace_back(visit_kind::property_declaration_with_name,
                               name);
  }

  void visit_variable_assignment(identifier name) {
    this->visits_.emplace_back(visit_kind::variable_assignment, name);
  }

  void visit_variable_declaration(identifier name, variable_kind kind) {
    this->visits_.emplace_back(visit_kind::variable_declaration, name, kind);
  }

  void visit_variable_export_use(identifier name) {
    this->visits_.emplace_back(visit_kind::variable_export_use, name);
  }

  void visit_variable_use_and_assignment(identifier name) {
    this->visits_.emplace_back(visit_kind::variable_use_and_assignment, name);
  }

  void visit_variable_typeof_use(identifier name) {
    this->visits_.emplace_back(visit_kind::variable_typeof_use, name);
  }

  void visit_variable_use(identifier name) {
    this->visits_.emplace_back(visit_kind::variable_use, name);
  }

 private:
  enum class visit_kind {
    end_of_module,
    enter_block_scope,
    enter_class_scope,
    enter_for_scope,
    enter_function_scope,
    enter_function_scope_body,
    enter_named_function_scope,
    exit_block_scope,
    exit_class_scope,
    exit_for_scope,
    exit_function_scope,
    property_declaration_with_name,
    property_declaration_without_name,
    variable_assignment,
<<<<<<< HEAD
    variable_use,
    variable_use_and_assignment,
=======
    variable_export_use,
>>>>>>> 48a8dd71
    variable_typeof_use,
    variable_use,
    variable_declaration,
  };

  struct visit {
    explicit visit(visit_kind kind) noexcept : kind(kind) {}

    explicit visit(visit_kind kind, identifier name) noexcept
        : kind(kind), name(name) {}

    explicit visit(visit_kind kind, identifier name,
                   variable_kind var_kind) noexcept
        : kind(kind), name(name), var_kind(var_kind) {}

    visit_kind kind;

    union {
      // enter_named_function_scope, property_declaration, variable_assignment,
      // variable_declaration, variable_use
      identifier name;
      static_assert(std::is_trivially_destructible_v<identifier>);
    };

    union {
      // variable_declaration
      variable_kind var_kind;
      static_assert(std::is_trivially_destructible_v<variable_kind>);
    };
  };

  std::vector<visit> visits_;
};
QLJS_STATIC_ASSERT_IS_PARSE_VISITOR(buffering_visitor);
}

QLJS_WARNING_POP

#endif<|MERGE_RESOLUTION|>--- conflicted
+++ resolved
@@ -188,14 +188,10 @@
     property_declaration_with_name,
     property_declaration_without_name,
     variable_assignment,
-<<<<<<< HEAD
     variable_use,
     variable_use_and_assignment,
-=======
     variable_export_use,
->>>>>>> 48a8dd71
     variable_typeof_use,
-    variable_use,
     variable_declaration,
   };
 
