--- conflicted
+++ resolved
@@ -3619,14 +3619,6 @@
   Source_Code_Span type_keyword;
 };
 
-<<<<<<< HEAD
-struct Diag_Invalid_Operator_Directly_After_Postfix {
-  [[qljs::diag("E0721", Diagnostic_Severity::error)]]  //
-  [[qljs::message("invalid syntax; missing parentheses around '{0}'",
-                  ARG(postfix_expression))]]  //
-  Source_Code_Span postfix_expression;
-};
-=======
 struct Diag_Confusing_Let_Call {
   [[qljs::diag("E0720", Diagnostic_Severity::warning)]]  //
   [
@@ -3636,7 +3628,12 @@
   Source_Code_Span let_function_call;
 };
 
->>>>>>> 68bd5cb4
+struct Diag_Invalid_Operator_Directly_After_Postfix {
+  [[qljs::diag("E0721", Diagnostic_Severity::error)]]  //
+  [[qljs::message("invalid syntax; missing parentheses around '{0}'",
+                  ARG(postfix_expression))]]  //
+  Source_Code_Span postfix_expression;
+};
 }
 QLJS_WARNING_POP
 
