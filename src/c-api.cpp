// Copyright (C) 2020  Matthew "strager" Glazar
// See end of file for extended copyright information.

#include <algorithm>
#include <cstddef>
#include <memory>
#include <quick-lint-js/assert.h>
#include <quick-lint-js/c-api-error-reporter.h>
#include <quick-lint-js/c-api.h>
#include <quick-lint-js/char8.h>
#include <quick-lint-js/configuration.h>
#include <quick-lint-js/document.h>
#include <quick-lint-js/error.h>
#include <quick-lint-js/lint.h>
#include <quick-lint-js/lsp-location.h>
#include <quick-lint-js/padded-string.h>
#include <quick-lint-js/parse.h>
#include <quick-lint-js/web-demo-location.h>
#include <vector>

#if QLJS_SUBLIME_TEXT_PLUGIN
#include <quick-lint-js/crash-handling.h>
#include <quick-lint-js/program-report.h>
#include <quick-lint-js/sublime-text-3-location.h>
#endif

namespace quick_lint_js {
namespace {
template <class Locator, class ErrorReporter>
class qljs_document_base {
 public:
  const auto* lint() {
    this->error_reporter_.reset();
    this->error_reporter_.set_input(this->document_.string(),
                                    &this->document_.locator());
    parser p(this->document_.string(), &this->error_reporter_);
    linter l(&this->error_reporter_, &this->config_.globals());
    // TODO(strager): Use parse_and_visit_module_catching_fatal_parse_errors
    // instead of parse_and_visit_module to avoid crashing on
    // QLJS_PARSER_UNIMPLEMENTED.
    p.parse_and_visit_module(l);

    return this->error_reporter_.get_diagnostics();
  }

  const auto* lint_as_config_file() {
    this->error_reporter_.reset();
    this->error_reporter_.set_input(this->document_.string(),
                                    &this->document_.locator());
    configuration().load_from_json(this->document_.string(),
                                   &this->error_reporter_);
    return this->error_reporter_.get_diagnostics();
  }

  quick_lint_js::document<Locator> document_;
  ErrorReporter error_reporter_;
  configuration config_;
};
}
}

struct qljs_web_demo_document final
    : public quick_lint_js::qljs_document_base<
          quick_lint_js::web_demo_locator,
          quick_lint_js::c_api_error_reporter<
              qljs_web_demo_diagnostic, quick_lint_js::web_demo_locator>> {
 public:
  void set_text(quick_lint_js::string8_view replacement) {
    this->document_.set_text(replacement);
  }

  void set_config_text(quick_lint_js::string8_view text) {
    quick_lint_js::padded_string padded_text(text);
    this->config_.reset();
    this->config_.load_from_json(&padded_text,
                                 &quick_lint_js::null_error_reporter::instance);
  }
};

qljs_web_demo_document* qljs_web_demo_create_document(void) {
  qljs_web_demo_document* p = new qljs_web_demo_document();
  return p;
}

void qljs_web_demo_destroy_document(qljs_web_demo_document* p) { delete p; }

void qljs_web_demo_set_text(qljs_web_demo_document* p, const void* text_utf_8,
                            size_t text_byte_count) {
  p->set_text(quick_lint_js::string8_view(
      reinterpret_cast<const quick_lint_js::char8*>(text_utf_8),
      text_byte_count));
}

void qljs_web_demo_set_config_text(qljs_web_demo_document* p,
                                   const void* text_utf_8,
                                   size_t text_byte_count) {
  p->set_config_text(quick_lint_js::string8_view(
      reinterpret_cast<const quick_lint_js::char8*>(text_utf_8),
      text_byte_count));
}

const qljs_web_demo_diagnostic* qljs_web_demo_lint(qljs_web_demo_document* p) {
  return p->lint();
}

<<<<<<< HEAD
#if QLJS_SUBLIME_TEXT_PLUGIN
struct qljs_sublime_text_3_parser final
    : public quick_lint_js::qljs_parser_base<
          quick_lint_js::sublime_text_3_locator,
          quick_lint_js::c_api_error_reporter<
              qljs_sublime_text_3_diagnostic,
              quick_lint_js::sublime_text_3_locator>> {
 public:
  void set_text(quick_lint_js::string8_view replacement) {
    this->document_.set_text(replacement);
  }
};

qljs_sublime_text_3_parser* qljs_sublime_text_3_create_parser(void) {
  QLJS_SUBLIME_TEXT_DEFINE_SIGNAL_HANDLER();
  qljs_sublime_text_3_parser* p = new qljs_sublime_text_3_parser();
  return p;
}

void qljs_sublime_text_3_destroy_parser(qljs_sublime_text_3_parser* p) {
  delete p;
}

const qljs_sublime_text_3_error* qljs_sublime_text_3_set_text(
    qljs_sublime_text_3_parser* p, const void* text_utf_8,
    size_t text_byte_count) {
  QLJS_SUBLIME_TEXT_TRY() {
    p->set_text(quick_lint_js::string8_view(
        reinterpret_cast<const quick_lint_js::char8*>(text_utf_8),
        text_byte_count));
    return nullptr;
  }
  QLJS_SUBLIME_TEXT_CATCH() {
    const char* message = QLJS_SUBLIME_TEXT_COPY_PROGRAM_REPORT();
    QLJS_SUBLIME_TEXT_CLEAR_PROGRAM_REPORT();
    return new qljs_sublime_text_3_error{message};
  }
}

const qljs_sublime_text_3_result* qljs_sublime_text_3_lint(
    qljs_sublime_text_3_parser* p) {
  QLJS_SUBLIME_TEXT_TRY() {
    return new qljs_sublime_text_3_result{.value = {.diagnostics = p->lint()},
                                          .is_diagnostics = true};
  }
  QLJS_SUBLIME_TEXT_CATCH() {
    const char* message = QLJS_SUBLIME_TEXT_COPY_PROGRAM_REPORT();
    QLJS_SUBLIME_TEXT_CLEAR_PROGRAM_REPORT();
    return new qljs_sublime_text_3_result{
        .value = {.error = new qljs_sublime_text_3_error{message}},
        .is_diagnostics = false};
  }
}

struct qljs_sublime_text_4_parser final
    : public quick_lint_js::qljs_parser_base<
          quick_lint_js::lsp_locator,
          quick_lint_js::c_api_error_reporter<qljs_sublime_text_4_diagnostic,
                                              quick_lint_js::lsp_locator>> {
 public:
  void replace_text(int start_line, int start_character, int end_line,
                    int end_character,
                    quick_lint_js::string8_view replacement) {
    using namespace quick_lint_js;

    this->document_.replace_text(
        lsp_range{
            .start = {.line = start_line, .character = start_character},
            .end = {.line = end_line, .character = end_character},
        },
        replacement);
  }
};

qljs_sublime_text_4_parser* qljs_sublime_text_4_create_parser(void) {
  QLJS_SUBLIME_TEXT_DEFINE_SIGNAL_HANDLER();
  qljs_sublime_text_4_parser* p = new qljs_sublime_text_4_parser();
  return p;
}

void qljs_sublime_text_4_destroy_parser(qljs_sublime_text_4_parser* p) {
  delete p;
}

const qljs_sublime_text_4_error* qljs_sublime_text_4_replace_text(
    qljs_sublime_text_4_parser* p, int start_line, int start_character,
    int end_line, int end_character, const void* replacement_text_utf_8,
    size_t replacement_text_byte_count) {
  QLJS_SUBLIME_TEXT_TRY() {
    p->replace_text(start_line, start_character, end_line, end_character,
                    quick_lint_js::string8_view(
                        reinterpret_cast<const quick_lint_js::char8*>(
                            replacement_text_utf_8),
                        replacement_text_byte_count));
    return nullptr;
  }
  QLJS_SUBLIME_TEXT_CATCH() {
    char* message = QLJS_SUBLIME_TEXT_COPY_PROGRAM_REPORT();
    QLJS_SUBLIME_TEXT_CLEAR_PROGRAM_REPORT();
    return new qljs_sublime_text_4_error{message};
  }
}

const qljs_sublime_text_4_result* qljs_sublime_text_4_lint(
    qljs_sublime_text_4_parser* p) {
  QLJS_SUBLIME_TEXT_TRY() {
    return new qljs_sublime_text_4_result{.value = {.diagnostics = p->lint()},
                                          .is_diagnostics = true};
  }
  QLJS_SUBLIME_TEXT_CATCH() {
    const char* message = QLJS_SUBLIME_TEXT_COPY_PROGRAM_REPORT();
    QLJS_SUBLIME_TEXT_CLEAR_PROGRAM_REPORT();
    return new qljs_sublime_text_4_result{
        .value = {.error = new qljs_sublime_text_4_error{message}},
        .is_diagnostics = false};
  }
}
#endif
=======
const qljs_web_demo_diagnostic* qljs_web_demo_lint_as_config_file(
    qljs_web_demo_document* p) {
  return p->lint_as_config_file();
}
>>>>>>> 180e2540

// quick-lint-js finds bugs in JavaScript programs.
// Copyright (C) 2020  Matthew "strager" Glazar
//
// This file is part of quick-lint-js.
//
// quick-lint-js is free software: you can redistribute it and/or modify
// it under the terms of the GNU General Public License as published by
// the Free Software Foundation, either version 3 of the License, or
// (at your option) any later version.
//
// quick-lint-js is distributed in the hope that it will be useful,
// but WITHOUT ANY WARRANTY; without even the implied warranty of
// MERCHANTABILITY or FITNESS FOR A PARTICULAR PURPOSE.  See the
// GNU General Public License for more details.
//
// You should have received a copy of the GNU General Public License
// along with quick-lint-js.  If not, see <https://www.gnu.org/licenses/>.<|MERGE_RESOLUTION|>--- conflicted
+++ resolved
@@ -103,10 +103,14 @@
   return p->lint();
 }
 
-<<<<<<< HEAD
+const qljs_web_demo_diagnostic* qljs_web_demo_lint_as_config_file(
+    qljs_web_demo_document* p) {
+  return p->lint_as_config_file();
+}
+
 #if QLJS_SUBLIME_TEXT_PLUGIN
 struct qljs_sublime_text_3_parser final
-    : public quick_lint_js::qljs_parser_base<
+    : public quick_lint_js::qljs_document_base<
           quick_lint_js::sublime_text_3_locator,
           quick_lint_js::c_api_error_reporter<
               qljs_sublime_text_3_diagnostic,
@@ -159,7 +163,7 @@
 }
 
 struct qljs_sublime_text_4_parser final
-    : public quick_lint_js::qljs_parser_base<
+    : public quick_lint_js::qljs_document_base<
           quick_lint_js::lsp_locator,
           quick_lint_js::c_api_error_reporter<qljs_sublime_text_4_diagnostic,
                                               quick_lint_js::lsp_locator>> {
@@ -222,12 +226,6 @@
   }
 }
 #endif
-=======
-const qljs_web_demo_diagnostic* qljs_web_demo_lint_as_config_file(
-    qljs_web_demo_document* p) {
-  return p->lint_as_config_file();
-}
->>>>>>> 180e2540
 
 // quick-lint-js finds bugs in JavaScript programs.
 // Copyright (C) 2020  Matthew "strager" Glazar
