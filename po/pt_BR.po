# quick-lint-js finds bugs in JavaScript programs.
# Copyright (C) 2020  Matthew "strager" Glazar
# 
# This file is part of quick-lint-js.
# 
# quick-lint-js is free software: you can redistribute it and/or modify
# it under the terms of the GNU General Public License as published by
# the Free Software Foundation, either version 3 of the License, or
# (at your option) any later version.
# 
# quick-lint-js is distributed in the hope that it will be useful,
# but WITHOUT ANY WARRANTY; without even the implied warranty of
# MERCHANTABILITY or FITNESS FOR A PARTICULAR PURPOSE.  See the
# GNU General Public License for more details.
# 
# You should have received a copy of the GNU General Public License
# along with quick-lint-js.  If not, see <https://www.gnu.org/licenses/>.
# 
msgid ""
msgstr ""
"Project-Id-Version: PACKAGE VERSION\n"
"Report-Msgid-Bugs-To: strager.nds@gmail.com\n"
"PO-Revision-Date: 2022-10-12 17:48-0300\n"
"Last-Translator: Guilherme Vasconcelos <guilhermev@protonmail.com>\n"
"Language-Team: Brazilian Portuguese\n"
"Language: pt_BR\n"
"MIME-Version: 1.0\n"
"Content-Type: text/plain; charset=UTF-8\n"
"Content-Transfer-Encoding: 8bit\n"
"Plural-Forms: nplurals=2; plural=(n > 1);\n"

#: benchmark/benchmark-translation.cpp
#: src/quick-lint-js/diag/diagnostic-types.h
msgid "variable assigned before its declaration"
msgstr "variável atribuída antes de ser declarada"

#: benchmark/benchmark-translation.cpp
#: src/quick-lint-js/diag/diagnostic-types.h
msgid "variable declared here"
msgstr "variável declarada aqui"

#: benchmark/benchmark-translation.cpp
msgid "~~~ invalid string, do not use outside benchmark ~~~"
msgstr "~~~ string inválida, não use fora de benchmarks ~~~"

#: benchmark/benchmark-translation.cpp
msgid "another invalid string, do not use outside benchmark"
msgstr "outra string inválida, não use fora de benchmarks"

#: src/quick-lint-js/diag/diagnostic-formatter.cpp
msgid "'do-while' loop"
msgstr "loop 'do-while'"

#: src/quick-lint-js/diag/diagnostic-formatter.cpp
msgid "'for' loop"
msgstr "loop 'for'"

#: src/quick-lint-js/diag/diagnostic-formatter.cpp
msgid "'if' statement"
msgstr "instrução 'if'"

#: src/quick-lint-js/diag/diagnostic-formatter.cpp
msgid "'while' loop"
msgstr "loop 'while'"

#: src/quick-lint-js/diag/diagnostic-formatter.cpp
msgid "'with' statement"
msgstr "instrução 'with'"

#: src/quick-lint-js/diag/diagnostic-formatter.cpp
msgid "labelled statement"
msgstr "instrução com label"

#: src/quick-lint-js/diag/diagnostic-formatter.cpp
msgid "a 'do-while' loop"
msgstr "um loop 'do-while'"

#: src/quick-lint-js/diag/diagnostic-formatter.cpp
msgid "a 'for' loop"
msgstr "um loop 'for'"

#: src/quick-lint-js/diag/diagnostic-formatter.cpp
msgid "an 'if' statement"
msgstr "uma instrução 'if'"

#: src/quick-lint-js/diag/diagnostic-formatter.cpp
msgid "a 'while' loop"
msgstr "um loop 'while'"

#: src/quick-lint-js/diag/diagnostic-formatter.cpp
msgid "a 'with' statement"
msgstr "uma instrução 'with'"

#: src/quick-lint-js/diag/diagnostic-formatter.cpp
msgid "a labelled statement"
msgstr "uma instrução com label"

#: src/quick-lint-js/diag/diagnostic-types.h
msgid "abstract fields cannot have default values"
msgstr "campos abstratos não podem ter valores padrões"

#: src/quick-lint-js/diag/diagnostic-types.h
msgid "field marked abstract here"
msgstr "campo marcado como abstrato aqui"

#: src/quick-lint-js/diag/diagnostic-types.h
msgid "abstract methods cannot be marked 'async'"
msgstr "métodos abstratos não podem ser marcados como 'async'"

#: src/quick-lint-js/diag/diagnostic-types.h
msgid "abstract methods cannot be marked as a generator"
msgstr "métodos abstratos não podem ser marcados como generators"

#: src/quick-lint-js/diag/diagnostic-types.h
msgid "abstract properties are not allowed in interfaces"
msgstr "propriedades abstratas não são permitidas em interfaces"

#: src/quick-lint-js/diag/diagnostic-types.h
msgid "abstract properties are only allowed in abstract classes"
msgstr "propriedades abstratas só são permitidas em classes abstratas"

#: src/quick-lint-js/diag/diagnostic-types.h
msgid "class is not marked abstract"
msgstr "classe não é marcada como abstrata"

#: src/quick-lint-js/diag/diagnostic-types.h
msgid "abstract methods cannot contain a body"
msgstr "métodos abstratos não podem ter conteúdo"

#: src/quick-lint-js/diag/diagnostic-types.h
msgid "missing '<>' and '</>' to enclose multiple children"
msgstr "falta '<>' e '</>' para fechar os múltiplos nós"

#: src/quick-lint-js/diag/diagnostic-types.h
msgid "children end here"
msgstr "os nós acabam aqui"

#: src/quick-lint-js/diag/diagnostic-types.h
msgid "missing parentheses around parameter"
msgstr "faltam os parênteses ao redor do parâmetro"

#: src/quick-lint-js/diag/diagnostic-types.h
msgid "TypeScript type annotation requires parentheses"
msgstr "anotações de tipagem de TypeScript requerem parênteses"

#: src/quick-lint-js/diag/diagnostic-types.h
msgid ""
"invalid usage of ? as a prefix or suffix in the a type expression, use '| "
"void' instead"
msgstr ""

#: src/quick-lint-js/diag/diagnostic-types.h
msgid "'=' changes variables; to compare, use '===' instead"
msgstr "'=' altera variáveis; para comparar, use '==='"

#: src/quick-lint-js/diag/diagnostic-types.h
msgid "assignment to const global variable"
msgstr "atribuição para variável global constante"

#: src/quick-lint-js/diag/diagnostic-types.h
msgid "assignment to const variable"
msgstr "atribuição para variável constante"

#: src/quick-lint-js/diag/diagnostic-types.h
msgid "const variable declared here"
msgstr "variável constante declarada aqui"

#: src/quick-lint-js/diag/diagnostic-types.h
msgid "assignment to imported variable"
msgstr "atribuição para variável importada"

#: src/quick-lint-js/diag/diagnostic-types.h
msgid "imported variable declared here"
msgstr "variável importada declarada aqui"

#: src/quick-lint-js/diag/diagnostic-types.h
msgid "assignment to const variable before its declaration"
msgstr "atribuição para variável constante antes da declaração"

#: src/quick-lint-js/diag/diagnostic-types.h
msgid "assignment to undeclared variable"
msgstr "atribuição para variável não declarada"

#: src/quick-lint-js/diag/diagnostic-types.h
msgid "'await' is only allowed in async functions"
msgstr "'await' só é permitido em funções async"

#: src/quick-lint-js/diag/diagnostic-types.h
msgid "'await' cannot be followed by an arrow function; use 'async' instead"
msgstr "'await' não pode ser procedido por uma arrow function; use 'async'"

#: src/quick-lint-js/diag/diagnostic-types.h
msgid "'async static' is not allowed; write 'static async' instead"
msgstr "'async static' não é permitido; use 'static async'"

#: src/quick-lint-js/diag/diagnostic-types.h
#, fuzzy
msgid "'async export' is not allowed; write 'export async' instead"
msgstr "'async export' não é permitido; use 'export async'"

#: src/quick-lint-js/diag/diagnostic-types.h
#, fuzzy
msgid "'declare class' fields cannot be initalized"
msgstr "interfaces não podem conter blocos estáticos"

#: src/quick-lint-js/diag/diagnostic-types.h
#, fuzzy
msgid "'declare class' methods cannot be marked 'async'"
msgstr "métodos abstratos não podem ser marcados como 'async'"

#: src/quick-lint-js/diag/diagnostic-types.h
#, fuzzy
msgid "'declare class' methods cannot be marked as a generator"
msgstr "métodos abstratos não podem ser marcados como generators"

#: src/quick-lint-js/diag/diagnostic-types.h
#, fuzzy
msgid "'declare class' methods cannot contain a body"
msgstr "interfaces não podem conter blocos estáticos"

#: src/quick-lint-js/diag/diagnostic-types.h
#, fuzzy
msgid "TypeScript 'declare abstract class' is not allowed in JavaScript"
msgstr "'implements' não é permitido em JavaScript"

#: src/quick-lint-js/diag/diagnostic-types.h
#, fuzzy
msgid "TypeScript 'declare class' is not allowed in JavaScript"
msgstr "'implements' não é permitido em JavaScript"

#: src/quick-lint-js/diag/diagnostic-types.h
#, fuzzy
msgid "'declare function' cannot be marked 'async'"
msgstr "métodos abstratos não podem ser marcados como 'async'"

#: src/quick-lint-js/diag/diagnostic-types.h
#, fuzzy
msgid "'declare function' cannot be marked as a generator"
msgstr "métodos abstratos não podem ser marcados como 'async'"

#: src/quick-lint-js/diag/diagnostic-types.h
#, fuzzy
msgid "'declare function' cannot have a body"
msgstr "interfaces não podem conter blocos estáticos"

#: src/quick-lint-js/diag/diagnostic-types.h
#, fuzzy
msgid "'declare function' here"
msgstr "'function' está aqui"

#: src/quick-lint-js/diag/diagnostic-types.h
#, fuzzy
msgid "TypeScript 'declare function' is not allowed in JavaScript"
msgstr "'implements' não é permitido em JavaScript"

#: src/quick-lint-js/diag/diagnostic-types.h
msgid "'declare' should not be written inside a 'declare namespace'"
msgstr ""

#: src/quick-lint-js/diag/diagnostic-types.h
#, fuzzy
msgid "containing 'declare namespace' starts here"
msgstr "array iniciou aqui"

#: src/quick-lint-js/diag/diagnostic-types.h
#, fuzzy
msgid "'declare namespace' cannot contain statements, only declarations"
msgstr "interfaces não podem conter blocos estáticos"

#: src/quick-lint-js/diag/diagnostic-types.h
#, fuzzy
msgid "'declare' here"
msgstr "'function' está aqui"

#: src/quick-lint-js/diag/diagnostic-types.h
msgid "cannot 'export default' from inside a 'declare namespace'"
msgstr ""

#: src/quick-lint-js/diag/diagnostic-types.h
#, fuzzy
msgid "'declare namespace' starts here"
msgstr "array iniciou aqui"

#: src/quick-lint-js/diag/diagnostic-types.h
msgid "cannot import a module from inside a 'declare namespace'"
msgstr ""

#: src/quick-lint-js/diag/diagnostic-types.h
#, fuzzy
msgid "'declare {1}' cannot have initializer"
msgstr "interfaces não podem conter blocos estáticos"

#: src/quick-lint-js/diag/diagnostic-types.h
#, fuzzy
msgid "'declare {1}' started here"
msgstr "array iniciou aqui"

#: src/quick-lint-js/diag/diagnostic-types.h
#, fuzzy
msgid "TypeScript 'declare {1}' is not allowed in JavaScript"
msgstr "'implements' não é permitido em JavaScript"

#: src/quick-lint-js/diag/diagnostic-types.h
#, fuzzy
msgid "'function async' is not allowed; write 'async function' instead"
msgstr "'function async' não é permitido; use 'async function'"

#: src/quick-lint-js/diag/diagnostic-types.h
msgid "BigInt literal contains decimal point"
msgstr "valor BigInt contém casa decimal"

#: src/quick-lint-js/diag/diagnostic-types.h
msgid "BigInt literal contains exponent"
msgstr "valor BigInt contém expoente"

#: src/quick-lint-js/diag/diagnostic-types.h
msgid "C-style for loop is missing its third component"
msgstr "falta o terceiro componente do for"

#: src/quick-lint-js/diag/diagnostic-types.h
msgid "cannot assign to loop variable in for of/in loop"
msgstr "não é possível atribuir para variável do loop em um loop for of/in"

#: src/quick-lint-js/diag/diagnostic-types.h
msgid "cannot access private identifier outside class"
msgstr "não é possível acessar identificador privado fora da classe"

#: src/quick-lint-js/diag/diagnostic-types.h
msgid "assigning to 'async' in a for-of loop requires parentheses"
msgstr "atribuir para 'async' em um loop for-of requer parênteses"

#: src/quick-lint-js/diag/diagnostic-types.h
msgid "cannot declare 'await' inside async function"
msgstr "não é possível declarar 'await' dentro de uma função async"

#: src/quick-lint-js/diag/diagnostic-types.h
msgid "classes cannot be named 'let'"
msgstr "classes não podem se chamar 'let'"

#: src/quick-lint-js/diag/diagnostic-types.h
msgid "let statement cannot declare variables named 'let'"
msgstr "instrução let não pode declarar uma variável chamada 'let'"

#: src/quick-lint-js/diag/diagnostic-types.h
msgid "cannot declare variable named keyword '{0}'"
msgstr "não é possível declarar uma variável com o nome '{0}'"

#: src/quick-lint-js/diag/diagnostic-types.h
msgid "cannot declare 'yield' inside generator function"
msgstr "não é possível declarar 'yield' dentro de uma função generator"

#: src/quick-lint-js/diag/diagnostic-types.h
msgid "cannot declare and export variable with 'export default'"
msgstr "não é possível declarar e exportar variável com 'export default'"

#: src/quick-lint-js/diag/diagnostic-types.h
msgid "cannot export variable named 'let'"
msgstr "não é possível exportar variável chamada 'let'"

#: src/quick-lint-js/diag/diagnostic-types.h
msgid "cannot export variable named keyword '{0}'"
msgstr "não é possível exportar variável com o nome '{0}'"

#: src/quick-lint-js/diag/diagnostic-types.h
msgid "cannot import 'let'"
msgstr "não é possível importar 'let'"

#: src/quick-lint-js/diag/diagnostic-types.h
msgid "cannot import variable named keyword '{0}'"
msgstr "não é possível importar variável com o nome '{0}'"

#: src/quick-lint-js/diag/diagnostic-types.h
msgid "missing quotes around module name '{0}'"
msgstr "faltam aspas em volta do nome do módulo '{0}'"

#: src/quick-lint-js/diag/diagnostic-types.h
msgid "cannot reference private variables without object; use 'this.'"
msgstr "não é possível referenciar variáveis privadas sem objeto; use 'this'."

#: src/quick-lint-js/diag/diagnostic-types.h
msgid "cannot update variable with '{0}' while declaring it"
msgstr "não é possível atualizar variável com '{0}' enquanto a declara"

#: src/quick-lint-js/diag/diagnostic-types.h
msgid "remove '{0}' to update an existing variable"
msgstr "remova '{0}' para atualizar uma variável já existente"

#: src/quick-lint-js/diag/diagnostic-types.h
msgid "unexpected 'catch' without 'try'"
msgstr "'catch' inesperado sem um 'try'"

#: src/quick-lint-js/diag/diagnostic-types.h
msgid "missing body for {1:headlinese}"
msgstr "falta conteúdo para {1:headlinese}"

#: src/quick-lint-js/diag/diagnostic-types.h
msgid "a class statement is not allowed as the body of {1:singular}"
msgstr ""
"uma declaração de classe não é permitida como o conteúdo de {1:singular}"

#: src/quick-lint-js/diag/diagnostic-types.h
msgid "character is not allowed in identifiers"
msgstr "caracter não é permitido em identificadores"

#: src/quick-lint-js/diag/diagnostic-types.h
msgid "commas are not allowed after spread parameter"
msgstr "vírgulas não são permitidas após parâmetro com spread"

#: src/quick-lint-js/diag/diagnostic-types.h
msgid "leading commas are not allowed in generic parameter lists"
msgstr ""
"vírgulas no início não são permitidas em listas de parâmetros genéricos"

#: src/quick-lint-js/diag/diagnostic-types.h
msgid "commas are not allowed between class methods"
msgstr "vírgulas não são permitidas entre métodos de uma classe"

#: src/quick-lint-js/diag/diagnostic-types.h
msgid "JSON syntax error"
msgstr "erro de sintaxe de JSON"

#: src/quick-lint-js/diag/diagnostic-types.h
msgid "\"global-groups\" entries must be strings"
msgstr "entradas em \"global-groups\" precisam ser strings"

#: src/quick-lint-js/diag/diagnostic-types.h
msgid "\"global-groups\" must be a boolean or an array"
msgstr "\"global-groups\" precisa ser uma boolean ou uma array"

#: src/quick-lint-js/diag/diagnostic-types.h
msgid "\"globals\" descriptor must be a boolean or an object"
msgstr "entrada em \"globals\" precisa ser uma boolean ou um objeto"

#: src/quick-lint-js/diag/diagnostic-types.h
msgid "\"globals\" descriptor \"shadowable\" property must be a boolean"
msgstr "entrada \"shadowable\" em \"globals\" precisa ser uma boolean"

#: src/quick-lint-js/diag/diagnostic-types.h
msgid "\"globals\" descriptor \"writable\" property must be a boolean"
msgstr "entrada \"writable\" em \"globals\" precisa ser uma boolean"

#: src/quick-lint-js/diag/diagnostic-types.h
msgid "\"globals\" must be an object"
msgstr "\"globals\" precisa ser um objeto"

#: src/quick-lint-js/diag/diagnostic-types.h
msgid "depth limit exceeded"
msgstr "limite de profundidade excedido"

#: src/quick-lint-js/diag/diagnostic-types.h
msgid "'.' is not allowed after generic arguments; write [\"{1}\"] instead"
msgstr "'.' não é permitido após argumentos genéricos; use [\"{1}\"]"

#: src/quick-lint-js/diag/diagnostic-types.h
msgid "missing property name between '.' and '.'"
msgstr "falta o nome da propriedade entre '.' e '.'"

#: src/quick-lint-js/diag/diagnostic-types.h
msgid "duplicated case clause in switch statement"
msgstr ""

#: src/quick-lint-js/diag/diagnostic-types.h
msgid "this case will run instead"
msgstr ""

#: src/quick-lint-js/diag/diagnostic-types.h
msgid "'else' has no corresponding 'if'"
msgstr "'else' não tem um 'if' correspondente"

#: src/quick-lint-js/diag/diagnostic-types.h
msgid "missing comparison; '{1}' does not extend to the right side of '{0}'"
msgstr "falta a comparação; '{1}' não se extende até o lado direito do '{0}'"

#: src/quick-lint-js/diag/diagnostic-types.h
msgid "'{0}' found here"
msgstr "'{0}' encontrado aqui"

#: src/quick-lint-js/diag/diagnostic-types.h
msgid "escaped character is not allowed in identifiers"
msgstr "caracter escapado não é permiido em identificadores"

#: src/quick-lint-js/diag/diagnostic-types.h
msgid "code point out of range"
msgstr "code point fora do intervalo permitido"

#: src/quick-lint-js/diag/diagnostic-types.h
msgid "code point in Unicode escape sequence must not be greater than U+10FFFF"
msgstr ""
"code point em sequências de escape Unicode não pode ser maior que U+10FFFF"

#: src/quick-lint-js/diag/diagnostic-types.h
msgid "escaping '-' is not allowed in tag names; write '-' instead"
msgstr "escapar '-' não é permitido em nomes de tags; use '-'"

#: src/quick-lint-js/diag/diagnostic-types.h
msgid "extra ',' is not allowed between function call arguments"
msgstr "',' extra nẽo é permitida entre argumentos de uma chamada de função"

#: src/quick-lint-js/diag/diagnostic-types.h
msgid "extra ',' is not allowed between enum members"
msgstr "',' extra não é permitido entre membros de um enum"

#: src/quick-lint-js/diag/diagnostic-types.h
msgid "misleading use of ',' operator in index"
msgstr ""

#: src/quick-lint-js/diag/diagnostic-types.h
#, fuzzy
msgid "index starts here"
msgstr "função inicia aqui"

#: src/quick-lint-js/diag/diagnostic-types.h
#, fuzzy
msgid "misleading use of ',' operator in conditional statement"
msgstr "falta o ponto e vírgula após a instrução"

#: src/quick-lint-js/diag/diagnostic-types.h
#, fuzzy
msgid "expected expression after '('"
msgstr "esperada uma expressão após 'case'"

#: src/quick-lint-js/diag/diagnostic-types.h
#, fuzzy
msgid "'{1}' statement starts here"
msgstr "instrução try iniciou aqui"

#: src/quick-lint-js/diag/diagnostic-types.h
msgid "expected 'as' between '{1}' and '{2}'"
msgstr "'as' esperado entre '{1}' e '{2}'"

#: src/quick-lint-js/diag/diagnostic-types.h
msgid "expected ',' between object literal entries"
msgstr "',' esperada entre entradas de um objeto"

#: src/quick-lint-js/diag/diagnostic-types.h
msgid "expected expression before newline"
msgstr "esperada uma expressão antes da quebra de linha"

#: src/quick-lint-js/diag/diagnostic-types.h
msgid "expected expression after 'case'"
msgstr "esperada uma expressão após 'case'"

#: src/quick-lint-js/diag/diagnostic-types.h
msgid "expected expression before semicolon"
msgstr "esperada uma expressão antes do ponto e vírgula"

#: src/quick-lint-js/diag/diagnostic-types.h
msgid "expected 'from \"name_of_module.mjs\"'"
msgstr "esperado 'from \"nome_do_modulo.mjs\"'"

#: src/quick-lint-js/diag/diagnostic-types.h
msgid "expected 'from' before module specifier"
msgstr "esperado 'from' antes do nome do módulo"

#: src/quick-lint-js/diag/diagnostic-types.h
msgid "expected hexadecimal digits in Unicode escape sequence"
msgstr "dígitos hexadecimais são esperados em uma sequência de escape Unicode"

#: src/quick-lint-js/diag/diagnostic-types.h
msgid "expected '{{'"
msgstr "'{{' esperado"

#: src/quick-lint-js/diag/diagnostic-types.h
msgid "expected ')' to close function call"
msgstr "')' esperado para fechar a chamada de função"

#: src/quick-lint-js/diag/diagnostic-types.h
msgid "function call started here"
msgstr "chamada de função iniciou aqui"

#: src/quick-lint-js/diag/diagnostic-types.h
msgid "do-while loop needs parentheses around condition"
msgstr "loop do-while precisa de parênteses ao redor da condição"

#: src/quick-lint-js/diag/diagnostic-types.h
msgid "do-while loop is missing '{1}' around condition"
msgstr "falta '{1}' ao redor da condição do loop do-while"

#: src/quick-lint-js/diag/diagnostic-types.h
msgid "if statement needs parentheses around condition"
msgstr "instrução if requer parênteses ao redor da condição"

#: src/quick-lint-js/diag/diagnostic-types.h
msgid "if statement is missing '{1}' around condition"
msgstr "falta '{1}' ao redor da condição da instrução if"

#: src/quick-lint-js/diag/diagnostic-types.h
msgid "switch statement needs parentheses around condition"
msgstr "instrução switch requer parênteses ao redor da condição"

#: src/quick-lint-js/diag/diagnostic-types.h
msgid "switch statement is missing '{1}' around condition"
msgstr "falta '{1}' ao redor da condição da instrução switch"

#: src/quick-lint-js/diag/diagnostic-types.h
msgid "while loop needs parentheses around condition"
msgstr "loop while requer parênteses ao redor da condição"

#: src/quick-lint-js/diag/diagnostic-types.h
msgid "while loop is missing '{1}' around condition"
msgstr "falta '{1}' ao redor da condição do loop while"

#: src/quick-lint-js/diag/diagnostic-types.h
msgid "with statement needs parentheses around expression"
msgstr "instrução with requer parênteses ao redor da expressão"

#: src/quick-lint-js/diag/diagnostic-types.h
msgid "with statement is missing '{1}' around expression"
msgstr "falta '{1}' ao redor da expressão da instrução with"

#: src/quick-lint-js/diag/diagnostic-types.h
msgid "expected variable name for 'catch'"
msgstr "esperado um nome de variável para o 'catch'"

#: src/quick-lint-js/diag/diagnostic-types.h
msgid "expected variable name for 'import'-'as'"
msgstr "esperado um nome de variável para 'import'-'as'"

#: src/quick-lint-js/diag/diagnostic-types.h
msgid "exporting requires 'default'"
msgstr "exportar requer 'default'"

#: src/quick-lint-js/diag/diagnostic-types.h
msgid "exporting requires '{{' and '}'"
msgstr "exportar requer '{{' e '}'"

#: src/quick-lint-js/diag/diagnostic-types.h
msgid "forwarding exports are only allowed in export-from"
msgstr "re-encaminhar exports só é permitido em export-from"

#: src/quick-lint-js/diag/diagnostic-types.h
msgid "unexpected 'finally' without 'try'"
msgstr "inesperado 'finally' sem 'try'"

#: src/quick-lint-js/diag/diagnostic-types.h
msgid "a function statement is not allowed as the body of {1:singular}"
msgstr "uma função não é permitida como conteúdo de {1:singular}"

#: src/quick-lint-js/diag/diagnostic-types.h
msgid "generator function '*' belongs after keyword function"
msgstr ""
"'*' de uma função generator precisa ficar após a palavra-chave function"

#: src/quick-lint-js/diag/diagnostic-types.h
msgid "generator function '*' belongs before function name"
msgstr "'*' de uma função generator precisa ficar antes do nome da função"

#: src/quick-lint-js/diag/diagnostic-types.h
msgid "only one comma is allowed between or after generic parameters"
msgstr "apenas uma vírgula é permitida entre ou após parâmetros genéricos"

#: src/quick-lint-js/diag/diagnostic-types.h
msgid "'in' disallowed in C-style for loop initializer"
msgstr "'in' não é permitido em um inicializador de um for"

#: src/quick-lint-js/diag/diagnostic-types.h
msgid "indexing requires an expression"
msgstr "indexar requer uma expressão"

#: src/quick-lint-js/diag/diagnostic-types.h
msgid "invalid expression left of assignment"
msgstr "expressão inválida no lado esquerdo da atribuição"

#: src/quick-lint-js/diag/diagnostic-types.h
msgid "invalid hex escape sequence: {0}"
msgstr "sequência de escape hex inválida: {0}"

#: src/quick-lint-js/diag/diagnostic-types.h
msgid "invalid lone literal in object literal"
msgstr "valor sozinho é inválido em um objeto"

#: src/quick-lint-js/diag/diagnostic-types.h
msgid "invalid function parameter"
msgstr "parâmetro de função inválido"

#: src/quick-lint-js/diag/diagnostic-types.h
msgid "'{0}' is not allowed for strings; use {1} instead"
msgstr "'{0}' não é permitido para strings; use {1}"

#: src/quick-lint-js/diag/diagnostic-types.h
msgid ""
"'.' operator needs a key name; use + to concatenate strings; use [] to "
"access with a dynamic key"
msgstr ""
"operador '.' requer o nome da chave; use + para concatenar strings; use [] "
"para acessar com uma chave dinâmica"

#: src/quick-lint-js/diag/diagnostic-types.h
msgid "invalid UTF-8 sequence"
msgstr "sequência UTF-8 inválida"

#: src/quick-lint-js/diag/diagnostic-types.h
msgid "attribute has wrong capitalization; write '{1}' instead"
msgstr "atributo está com a capitalização errada; use '{1}'"

#: src/quick-lint-js/diag/diagnostic-types.h
msgid "misspelled React attribute; write '{1}' instead"
msgstr "erro de digitação no atributo de React; use '{1}'"

#: src/quick-lint-js/diag/diagnostic-types.h
msgid "event attributes must be camelCase: '{1}'"
msgstr "atributos de eventos precisam ser camelCase: '{1}'"

#: src/quick-lint-js/diag/diagnostic-types.h
msgid "React/JSX is not allowed in vanilla JavaScript code"
msgstr "React/JSX não é permitido em código JavaScript vanilla"

#: src/quick-lint-js/diag/diagnostic-types.h
msgid "React/JSX is not allowed in TypeScript code"
msgstr "React/JSX não é permitido em código TypeScript"

#: src/quick-lint-js/diag/diagnostic-types.h
msgid "keywords cannot contain escape sequences"
msgstr "palavras-chave não podem conter sequências de escape"

#: src/quick-lint-js/diag/diagnostic-types.h
msgid "label named 'await' not allowed in async function"
msgstr "label chamada 'await' não é permitida em função async"

#: src/quick-lint-js/diag/diagnostic-types.h
msgid "legacy octal literal may not be BigInt"
msgstr "número octal legado não pode ser BigInt"

#: src/quick-lint-js/diag/diagnostic-types.h
msgid "legacy octal literals may not contain underscores"
msgstr "número octal legado não pode conter underscore"

#: src/quick-lint-js/diag/diagnostic-types.h
msgid "{0} with no bindings"
msgstr "{0} sem bindings"

#: src/quick-lint-js/diag/diagnostic-types.h
msgid "a lexical declaration is not allowed as the body of {1:singular}"
msgstr "uma declaração léxica não é permitida como o conteúdo de {1:singular}"

#: src/quick-lint-js/diag/diagnostic-types.h
msgid "functions/methods should not have '=>'"
msgstr "funções/métodos não podem ter '=>'"

#: src/quick-lint-js/diag/diagnostic-types.h
msgid "methods should not use the 'function' keyword"
msgstr "métodos não podem usar a palavra-chave 'function'"

#: src/quick-lint-js/diag/diagnostic-types.h
msgid "mismatched JSX tags; expected '</{1}>'"
msgstr "tags JSX sem correspondência; esperado '</{1}>'"

#: src/quick-lint-js/diag/diagnostic-types.h
msgid "opening '<{1}>' tag here"
msgstr "tag de abertura '<{1}>' aqui"

#: src/quick-lint-js/diag/diagnostic-types.h
msgid "missing end of array; expected ']'"
msgstr "falta o fim da array; esperado ']'"

#: src/quick-lint-js/diag/diagnostic-types.h
msgid "array started here"
msgstr "array iniciou aqui"

#: src/quick-lint-js/diag/diagnostic-types.h
msgid "missing arrow operator for arrow function"
msgstr "falta o arrow operator da arrow function"

#: src/quick-lint-js/diag/diagnostic-types.h
msgid "missing parameters for arrow function"
msgstr "faltam os parênteses da arrow function"

#: src/quick-lint-js/diag/diagnostic-types.h
msgid "missing body for catch clause"
msgstr "falta o conteúdo da cláusula catch"

#: src/quick-lint-js/diag/diagnostic-types.h
msgid "missing body for class"
msgstr "falta o conteúdo da classe"

#: src/quick-lint-js/diag/diagnostic-types.h
msgid "missing body for do-while loop"
msgstr "falta o conteúdo do loop do-while"

#: src/quick-lint-js/diag/diagnostic-types.h
msgid "missing body for finally clause"
msgstr "falta o conteúdo da cláusula finally"

#: src/quick-lint-js/diag/diagnostic-types.h
msgid "missing body for 'for' loop"
msgstr "falta o conteúdo do loop 'for'"

#: src/quick-lint-js/diag/diagnostic-types.h
msgid "missing body for 'if' statement"
msgstr "falta o conteúdo da instrução 'if'"

#: src/quick-lint-js/diag/diagnostic-types.h
msgid "missing body for 'switch' statement"
msgstr "falta o conteúdo da instrução 'switch'"

#: src/quick-lint-js/diag/diagnostic-types.h
msgid "missing body for try statement"
msgstr "falta o conteúdo da instrução try"

#: src/quick-lint-js/diag/diagnostic-types.h
msgid "missing body for TypeScript interface"
msgstr "falta o conteúdo da interface de TypeScript"

#: src/quick-lint-js/diag/diagnostic-types.h
#, fuzzy
msgid "missing body for TypeScript namespace"
msgstr "falta o conteúdo da interface de TypeScript"

#: src/quick-lint-js/diag/diagnostic-types.h
msgid "missing body for while loop"
msgstr "falta o conteúdo do loop while"

#: src/quick-lint-js/diag/diagnostic-types.h
msgid "missing catch or finally clause for try statement"
msgstr "falta a cláusula catch ou finally da instrução try"

#: src/quick-lint-js/diag/diagnostic-types.h
msgid "try statement starts here"
msgstr "instrução try iniciou aqui"

#: src/quick-lint-js/diag/diagnostic-types.h
msgid "missing catch variable name between parentheses"
msgstr "falta o nome da variável entre parênteses"

#: src/quick-lint-js/diag/diagnostic-types.h
msgid "missing comma between object literal entries"
msgstr "falta a vírgula entre as entradas do objeto"

#: src/quick-lint-js/diag/diagnostic-types.h
msgid "missing comma between generic parameters"
msgstr "falta a vírgula entre os parâmetros genéricos"

#: src/quick-lint-js/diag/diagnostic-types.h
msgid "missing ',' between variable declarations"
msgstr "falta ',' entre declarações de variáveis"

#: src/quick-lint-js/diag/diagnostic-types.h
msgid "missing ':' in conditional expression"
msgstr "falta ':' na expressão condicional"

#: src/quick-lint-js/diag/diagnostic-types.h
msgid "'?' creates a conditional expression"
msgstr "'?' cria uma expressão condicional"

#: src/quick-lint-js/diag/diagnostic-types.h
msgid "missing condition for if statement"
msgstr "falta a condição da instrução if"

#: src/quick-lint-js/diag/diagnostic-types.h
msgid "missing condition for while statement"
msgstr "falta a condição da instrução while"

#: src/quick-lint-js/diag/diagnostic-types.h
msgid "missing condition for switch statement"
msgstr "falta a condição da instrução switch"

#: src/quick-lint-js/diag/diagnostic-types.h
msgid "missing '...' in JSX attribute spread"
msgstr "falta o '...' para fazer o spread dos atributos no JSX"

#: src/quick-lint-js/diag/diagnostic-types.h
msgid "missing '=' after variable"
msgstr "falta '=' após a variável"

#: src/quick-lint-js/diag/diagnostic-types.h
msgid "missing expression between parentheses"
msgstr "falta a expressão entre os parênteses"

#: src/quick-lint-js/diag/diagnostic-types.h
msgid "missing header and body for 'for' loop"
msgstr "falta o header e o conteúdo do loop 'for'"

#: src/quick-lint-js/diag/diagnostic-types.h
msgid "for loop needs an iterable, or condition and update clauses"
msgstr ""
"loop for requer um iterável, ou uma condição e cláusulas de atualização"

#: src/quick-lint-js/diag/diagnostic-types.h
msgid "use 'while' instead to loop until a condition is false"
msgstr "use 'while' para fazer um loop até a condição ser falsa"

#: src/quick-lint-js/diag/diagnostic-types.h
msgid "missing function parameter list"
msgstr "falta a lista de parâmetros da função"

#: src/quick-lint-js/diag/diagnostic-types.h
msgid "missing body for function"
msgstr "falta o conteúdo da função"

#: src/quick-lint-js/diag/diagnostic-types.h
msgid "missing for loop header"
msgstr "falta o header do for"

#: src/quick-lint-js/diag/diagnostic-types.h
msgid "missing initializer in const declaration"
msgstr "falta o inicializador na declaração constante"

#: src/quick-lint-js/diag/diagnostic-types.h
msgid "unexpected expression; missing key for object entry"
msgstr "expressão inesperada; falta a chave para a entrada do objeto"

#: src/quick-lint-js/diag/diagnostic-types.h
msgid "missing name for class method"
msgstr "falta o nome do método da classe"

#: src/quick-lint-js/diag/diagnostic-types.h
msgid "missing name in function statement"
msgstr "falta o nome da função"

#: src/quick-lint-js/diag/diagnostic-types.h
msgid "missing name of class"
msgstr "falta o nome da classe"

#: src/quick-lint-js/diag/diagnostic-types.h
msgid "missing name of exported class"
msgstr "falta o nome da classe exportada"

#: src/quick-lint-js/diag/diagnostic-types.h
msgid "missing name of exported function"
msgstr "falta o nome da função exportada"

#: src/quick-lint-js/diag/diagnostic-types.h
msgid "missing name or parentheses for function"
msgstr "falta o nome ou os parênteses da função"

#: src/quick-lint-js/diag/diagnostic-types.h
msgid "missing operand for operator"
msgstr "falta o operando"

#: src/quick-lint-js/diag/diagnostic-types.h
msgid "missing ',', ';', or newline between object type entries"
msgstr "falta ',', ';' ou uma quebra de linha entre as entradas do tipo"

#: src/quick-lint-js/diag/diagnostic-types.h
msgid "redundant delete statement on variable"
msgstr "instrução delete na variável é redundante"

#: src/quick-lint-js/diag/diagnostic-types.h
msgid "missing 'if' after 'else'"
msgstr "falta o 'if' após o 'else'"

#: src/quick-lint-js/diag/diagnostic-types.h
msgid "missing operator between expression and arrow function"
msgstr "falta o operador entre a expressão e a arrow function"

#: src/quick-lint-js/diag/diagnostic-types.h
msgid "missing parentheses around operand of '{0}'"
msgstr "faltam os parênteses ao redor do operando de '{0}'"

#: src/quick-lint-js/diag/diagnostic-types.h
msgid "'{0}' operator cannot be used before '**' without parentheses"
msgstr "operador '{0}' não pode ser usado antes de '**' sem parênteses"

#: src/quick-lint-js/diag/diagnostic-types.h
msgid "missing parentheses around self-invoked function"
msgstr "faltam os parênteses em volta da função invocada"

#: src/quick-lint-js/diag/diagnostic-types.h
msgid "function starts here"
msgstr "função inicia aqui"

#: src/quick-lint-js/diag/diagnostic-types.h
msgid "missing parentheses around left-hand side of '**'"
msgstr "faltam os parênteses ao redor do lado esquerdo do '**'"

#: src/quick-lint-js/diag/diagnostic-types.h
msgid "'**' operator cannot be used after unary '{1}' without parentheses"
msgstr "operador '**' não pode ser usado após unário '{1}' sem parênteses"

#: src/quick-lint-js/diag/diagnostic-types.h
msgid "missing property name after '.' operator"
msgstr "falta o nome da propriedade após o operador '.'"

#: src/quick-lint-js/diag/diagnostic-types.h
msgid "missing semicolon after abstract method"
msgstr "falta o ponto e vírgula após o método abstrato"

#: src/quick-lint-js/diag/diagnostic-types.h
#, fuzzy
msgid "missing semicolon after 'declare class' method"
msgstr "falta o ponto e vírgula após o método abstrato"

#: src/quick-lint-js/diag/diagnostic-types.h
msgid "missing semicolon after statement"
msgstr "falta o ponto e vírgula após a instrução"

#: src/quick-lint-js/diag/diagnostic-types.h
msgid "missing semicolon after field"
msgstr "falta o ponto e vírgula após o campo"

#: src/quick-lint-js/diag/diagnostic-types.h
msgid "missing semicolon after index signature"
msgstr "falta o ponto e vírgula no index signature"

#: src/quick-lint-js/diag/diagnostic-types.h
msgid "missing semicolon after interface method"
msgstr "falta o ponto e vírgula após o método da interface"

#: src/quick-lint-js/diag/diagnostic-types.h
msgid "missing semicolon between condition and update parts of for loop"
msgstr ""
"falta o ponto e vírgula entre as partes da condição e da atualização do for"

#: src/quick-lint-js/diag/diagnostic-types.h
msgid "missing semicolon between init and condition parts of for loop"
msgstr ""
"falta o ponto e vírgula entre as partes da inicialização e da condição do for"

#: src/quick-lint-js/diag/diagnostic-types.h
msgid ""
"incomplete export; expected 'export default ...' or 'export {{name}' or "
"'export * from ...' or 'export class' or 'export function' or 'export let'"
msgstr ""
"export incompleto; esperado 'export default ...' ou 'export {{nome}' ou "
"'export * from ...' ou 'export class' ou 'export function' ou 'export let'"

#: src/quick-lint-js/diag/diagnostic-types.h
msgid "missing type between '{1}' and '{0}'"
msgstr "falta a tipagem entre '{1}' e '{0}'"

#: src/quick-lint-js/diag/diagnostic-types.h
msgid "missing TypeScript type"
msgstr "falta o tipo de TypeScript"

#: src/quick-lint-js/diag/diagnostic-types.h
msgid "missing value for object property"
msgstr "falta o valor para a propriedade do objeto"

#: src/quick-lint-js/diag/diagnostic-types.h
msgid "missing variable name"
msgstr "falta o nome da variável"

#: src/quick-lint-js/diag/diagnostic-types.h
msgid "missing 'while (condition)' for do-while statement"
msgstr "falta 'while (condição)' para a instrução do-while"

#: src/quick-lint-js/diag/diagnostic-types.h
msgid "do-while statement starts here"
msgstr "instrução do-while inicia aqui"

#: src/quick-lint-js/diag/diagnostic-types.h
msgid ""
"newline is not allowed between 'async' and arrow function parameter list"
msgstr ""
"quebra de linha não é permitida entre 'async' e lista de parâmetros da arrow "
"function"

#: src/quick-lint-js/diag/diagnostic-types.h
msgid "arrow is here"
msgstr "arrow está aqui"

#: src/quick-lint-js/diag/diagnostic-types.h
msgid "newline is not allowed between 'async' and 'function'"
msgstr "quebra de linha não é permitida entre 'async' e 'function'"

#: src/quick-lint-js/diag/diagnostic-types.h
msgid "'function' is here"
msgstr "'function' está aqui"

#: src/quick-lint-js/diag/diagnostic-types.h
msgid "newline is not allowed after 'abstract'"
msgstr "quebra de linha não é permitida após 'abstract'"

#: src/quick-lint-js/diag/diagnostic-types.h
msgid "newline is not allowed after 'interface'"
msgstr "quebra de linha não é permitida após 'interface'"

#: src/quick-lint-js/diag/diagnostic-types.h
#, fuzzy
msgid "newline is not allowed after '{0}'"
msgstr "quebra de linha não é permitida após 'type'"

#: src/quick-lint-js/diag/diagnostic-types.h
msgid "newline is not allowed after 'type'"
msgstr "quebra de linha não é permitida após 'type'"

#: src/quick-lint-js/diag/diagnostic-types.h
msgid "newline is not allowed between field name and '!'"
msgstr "quebra de linha não é permitida entre o nome do campo e o '!'"

#: src/quick-lint-js/diag/diagnostic-types.h
msgid "field declared here"
msgstr "campo declaradoa qui"

#: src/quick-lint-js/diag/diagnostic-types.h
msgid "number literal contains consecutive underscores"
msgstr "número contém underscores consecutivos"

#: src/quick-lint-js/diag/diagnostic-types.h
msgid "number literal contains trailing underscore(s)"
msgstr "número contém underscore(s) no final"

#: src/quick-lint-js/diag/diagnostic-types.h
msgid "octal literal may not have exponent"
msgstr "número octal não pode ter expoente"

#: src/quick-lint-js/diag/diagnostic-types.h
msgid "octal literal may not have decimal"
msgstr "número octal não pode ter casa decimal"

#: src/quick-lint-js/diag/diagnostic-types.h
msgid "use ':' instead of '=' in object literals"
msgstr "use ':' em vez de '=' em objetos"

#: src/quick-lint-js/diag/diagnostic-types.h
msgid "TypeScript optional parameter requires parentheses"
msgstr "parâmetros opcionais do TypeScript requerem parênteses"

#: src/quick-lint-js/diag/diagnostic-types.h
msgid "TypeScript optional parameter with type annotation requires parentheses"
msgstr ""
"parâmetros opcionais do TypeScript com anotação de tipo requerem parênteses"

#: src/quick-lint-js/diag/diagnostic-types.h
msgid "optional parameter cannot have both '?' and initializer; remove '?'"
msgstr "parâmetro opcional não pode ter '?' e inicializador; remova o '?'"

#: src/quick-lint-js/diag/diagnostic-types.h
msgid "initializer starts here"
msgstr "inicializador inicia aqui"

#: src/quick-lint-js/diag/diagnostic-types.h
#, fuzzy
msgid "optional parameter cannot be followed by a required parameter"
msgstr "vírgulas não são permitidas após parâmetro com spread"

#: src/quick-lint-js/diag/diagnostic-types.h
msgid "this required parameter appears after the optional parameter"
msgstr ""

#: src/quick-lint-js/diag/diagnostic-types.h
msgid "integer cannot be represented and will be rounded to '{1}'"
msgstr "inteiro não pode ser representado e vai ser arredondado para '{1}'"

#: src/quick-lint-js/diag/diagnostic-types.h
msgid "private properties are not allowed in object literals"
msgstr "propriedades privadas não são permitidas em objetos"

#: src/quick-lint-js/diag/diagnostic-types.h
msgid "'readonly static' is not allowed; write 'static readonly' instead"
msgstr "'readonly static' não é permitido; use 'static readonly'"

#: src/quick-lint-js/diag/diagnostic-types.h
msgid "redeclaration of global variable"
msgstr "redeclaração de variável global"

#: src/quick-lint-js/diag/diagnostic-types.h
msgid "redeclaration of variable: {0}"
msgstr "redeclaração de variável: {0}"

#: src/quick-lint-js/diag/diagnostic-types.h
msgid "variable already declared here"
msgstr "variável já foi declarada aqui"

#: src/quick-lint-js/diag/diagnostic-types.h
msgid "redundant 'await'"
msgstr "'await' redundante"

#: src/quick-lint-js/diag/diagnostic-types.h
msgid "RegExp literal flags cannot contain Unicode escapes"
msgstr "flags do RegExp não podem conter sequências de escape Unicode"

#: src/quick-lint-js/diag/diagnostic-types.h
msgid "return statement returns nothing (undefined)"
msgstr "instrução de return não retorna nada (undefined)"

#: src/quick-lint-js/diag/diagnostic-types.h
msgid "cannot use '...' on 'this' parameter"
msgstr "não é possível usar '...' no parâmetro 'this'"

#: src/quick-lint-js/diag/diagnostic-types.h
msgid ""
"unexpected statement before first switch case, expected 'case' or 'default'"
msgstr ""
"instrução inesperada antes do primeiro switch case, esperado 'case' ou "
"'default'"

#: src/quick-lint-js/diag/diagnostic-types.h
msgid "stray comma in let statement"
msgstr "vírgula extra em instrução let"

#: src/quick-lint-js/diag/diagnostic-types.h
msgid "stray comma in function parameter"
msgstr "vírgula extra em parâmetro da função"

#: src/quick-lint-js/diag/diagnostic-types.h
msgid "string module name is only allowed with 'declare module'"
msgstr ""

#: src/quick-lint-js/diag/diagnostic-types.h
msgid "module with string name is only allowed at the top level"
msgstr ""

#: src/quick-lint-js/diag/diagnostic-types.h
msgid "'this' must be the first parameter"
msgstr "'this' precisa ser o primeiro parâmetro"

#: src/quick-lint-js/diag/diagnostic-types.h
msgid "first parameter starts here"
msgstr "primeiro parâmetro inicia aqui"

#: src/quick-lint-js/diag/diagnostic-types.h
msgid "'this' parameters are not allowed in arrow functions"
msgstr "parâmetro 'this' não é permitido em arrow functions"

#: src/quick-lint-js/diag/diagnostic-types.h
msgid "'this' parameters are not allowed in JavaScript"
msgstr "parâmetro 'this' não é permitido em JavaScript"

#: src/quick-lint-js/diag/diagnostic-types.h
msgid "'this' parameter not allowed when destructuring"
msgstr "parâmetro 'this' não é permitido ao desestruturar"

#: src/quick-lint-js/diag/diagnostic-types.h
msgid "{0} classes are not allowed in JavaScript"
msgstr "classe {0} não é permitida em JavaScript"

#: src/quick-lint-js/diag/diagnostic-types.h
msgid "TypeScript <Type> type assertions are not allowed in JSX mode"
msgstr ""
"asserções de tipo de TypeScript com <Type> não são permitidas em modo JSX"

#: src/quick-lint-js/diag/diagnostic-types.h
msgid "write the type assertion with 'as' here instead"
msgstr "escreva a asserção de tipo aqui como 'as'"

#: src/quick-lint-js/diag/diagnostic-types.h
msgid ""
"'as const' is only allowed on literals (array, object, string, boolean) and "
"enum members"
msgstr ""
"'as const' só é permitido em valores literais (array, object, string, "
"boolean) e membros de enums"

#: src/quick-lint-js/diag/diagnostic-types.h
msgid "'as const' located here"
msgstr "'as const' localizado aqui"

#: src/quick-lint-js/diag/diagnostic-types.h
msgid "TypeScript 'as' type assertions are not allowed in JavaScript"
msgstr ""
"asserções de tipo de TypeScript com 'as' não são permitidas em JavaScript"

#: src/quick-lint-js/diag/diagnostic-types.h
#, fuzzy
msgid "use ':' instead of '{0}' to type a function parameter"
msgstr ""
"use ':' em vez de 'as' para definir o tipo de um parâmetro de uma função"

#: src/quick-lint-js/diag/diagnostic-types.h
#, fuzzy
msgid "assignment-asserted fields are not allowed in 'declare class'"
msgstr "campos com asserção de atribuição não são suportados em interfaces"

#: src/quick-lint-js/diag/diagnostic-types.h
msgid "assignment-asserted fields are not supported in interfaces"
msgstr "campos com asserção de atribuição não são suportados em interfaces"

#: src/quick-lint-js/diag/diagnostic-types.h
msgid "TypeScript assignment-asserted fields are not supported in JavaScript"
msgstr ""
"campos com asserção de atribuição do TypeScript não são suportados em "
"JavaScript"

#: src/quick-lint-js/diag/diagnostic-types.h
msgid "assignment-assertion fields cannot have default values"
msgstr "campos com asserção de atribuição não podem ter valores padrões"

#: src/quick-lint-js/diag/diagnostic-types.h
msgid "here is the assignment assertion operator"
msgstr "aqui está o operador de asserção de atribuição"

#: src/quick-lint-js/diag/diagnostic-types.h
msgid "assignment-asserted field must have a type annotation"
msgstr "campo com asserção de atribuição precisa ter uma anotação de tipo"

#: src/quick-lint-js/diag/diagnostic-types.h
msgid "'{0}' is not allowed on methods"
msgstr "'{0}' não é permitido em métodos"

#: src/quick-lint-js/diag/diagnostic-types.h
msgid "catch variable can only be typed as '*', 'any', or 'unknown'"
msgstr "variável do catch só pode ser tipada como '*', 'any' ou 'unknown'"

#: src/quick-lint-js/diag/diagnostic-types.h
msgid "TypeScript 'implements' is not allowed in JavaScript"
msgstr "'implements' não é permitido em JavaScript"

#: src/quick-lint-js/diag/diagnostic-types.h
msgid "cannot delete variables in TypeScript"
msgstr "não é possível deletar variáveis em TypeScript"

#: src/quick-lint-js/diag/diagnostic-types.h
msgid "enum member needs initializer"
msgstr "membro do enum precisa de um inicializador"

#: src/quick-lint-js/diag/diagnostic-types.h
msgid "computed value disables enum autoincrement"
msgstr "valores computados desabilitam a incrementação automática do enum"

#: src/quick-lint-js/diag/diagnostic-types.h
msgid "computed enum member name must be a simple string"
msgstr "nome do membro do enum computado precisa ser uma string simples"

#: src/quick-lint-js/diag/diagnostic-types.h
msgid "TypeScript's 'enum' feature is not allowed in JavaScript"
msgstr "'enum' do TypeScript não é permitido em JavaScript"

#: src/quick-lint-js/diag/diagnostic-types.h
msgid "enum member name cannot be numeric"
msgstr "nome do membro do enum não pode ser numérico"

#: src/quick-lint-js/diag/diagnostic-types.h
msgid "{1:headlinese} value must be a compile-time constant"
msgstr "valor {1:headlinese} precisa ser uma constante em tempo de compilação"

#: src/quick-lint-js/diag/diagnostic-types.h
#, fuzzy
msgid ""
"'export =' is not allowed; write 'export default' or 'module.exports "
"=' (CommonJS) instead"
msgstr "'async export' não é permitido; use 'export async'"

#: src/quick-lint-js/diag/diagnostic-types.h
msgid "'export' keyword here"
msgstr ""

#: src/quick-lint-js/diag/diagnostic-types.h
msgid "'extends' must be before 'implements'"
msgstr "'extends' precisa ficar antes do 'implements'"

#: src/quick-lint-js/diag/diagnostic-types.h
msgid "move the 'extends' clause before 'implements' here"
msgstr "mova a cláusula 'extends' para antes do 'implements' aqui"

#: src/quick-lint-js/diag/diagnostic-types.h
msgid "TypeScript import aliases are not allowed in JavaScript"
msgstr "apelidos de importação do TypeScript não são permitidos em JavaScript"

#: src/quick-lint-js/diag/diagnostic-types.h
msgid "write 'const' instead of '{0}' here"
msgstr "use 'const' em vez de '{0}' aqui"

#: src/quick-lint-js/diag/diagnostic-types.h
msgid "index signature must be a field, not a method"
msgstr "index signature precisa ser um campo, não um método"

#: src/quick-lint-js/diag/diagnostic-types.h
msgid "index signatures require a value type"
msgstr "index signature precisa de um tipo para o valor"

#: src/quick-lint-js/diag/diagnostic-types.h
#, fuzzy
msgid "'infer' is only allowed between 'extends' and '?' in conditional types"
msgstr "quebra de linha não é permitida entre 'async' e 'function'"

#: src/quick-lint-js/diag/diagnostic-types.h
#, fuzzy
msgid "parentheses are required around 'infer {1}'"
msgstr "faltam os parênteses ao redor do operando de '{0}'"

#: src/quick-lint-js/diag/diagnostic-types.h
msgid "function overload signature must be named '{1}'"
msgstr "overload de assinatura de função precisa se chamar '{1}'"

#: src/quick-lint-js/diag/diagnostic-types.h
msgid "overloaded function '{0}' declared here"
msgstr "função overloaded '{0}' declarada aqui"

#: src/quick-lint-js/diag/diagnostic-types.h
msgid "function overload signature cannot have generator '*'"
msgstr "overload de assinatura de função não pode ter '*'"

#: src/quick-lint-js/diag/diagnostic-types.h
msgid "generic arrow function needs ',' here in TSX"
msgstr "aqui no TSX, uma arrow function genérica precisa de ','"

#: src/quick-lint-js/diag/diagnostic-types.h
msgid "expected at least one parameter in generic parameter list"
msgstr "esperado ao menos um parâmetro na lista de parâmetros genéricos"

#: src/quick-lint-js/diag/diagnostic-types.h
msgid "TypeScript generics are not allowed in JavaScript code"
msgstr "generics do TypeScript não são permitidos em código JavaScript"

#: src/quick-lint-js/diag/diagnostic-types.h
msgid "TypeScript type exports are not allowed in JavaScript"
msgstr "exportações de tipo do TypeScript não são permitidos em JavaScript"

#: src/quick-lint-js/diag/diagnostic-types.h
msgid "'type' cannot be used twice in export"
msgstr "'type' não pode ser usado duas vezes no export"

#: src/quick-lint-js/diag/diagnostic-types.h
msgid "remove this 'type'"
msgstr "remova esse 'type'"

#: src/quick-lint-js/diag/diagnostic-types.h
msgid "'type' cannot be used twice in import"
msgstr "'type' não pode ser usado duas vezes na importação"

#: src/quick-lint-js/diag/diagnostic-types.h
msgid "interfaces cannot contain static blocks"
msgstr "interfaces não podem conter blocos estáticos"

#: src/quick-lint-js/diag/diagnostic-types.h
#, fuzzy
msgid "'declare class' cannot contain static block"
msgstr "interfaces não podem conter blocos estáticos"

#: src/quick-lint-js/diag/diagnostic-types.h
msgid "TypeScript's 'interface' feature is not allowed in JavaScript code"
msgstr "'interface' do TypeScript não é permitido em código JavaScript"

#: src/quick-lint-js/diag/diagnostic-types.h
msgid "missing name for element in named tuple type"
msgstr "falta o nome para o elemento na named tuple"

#: src/quick-lint-js/diag/diagnostic-types.h
msgid ""
"this tuple type is a named tuple type because at least one element has a name"
msgstr "essa tupla é uma named tuple porque ao menos um elemento tem um nome"

#: src/quick-lint-js/diag/diagnostic-types.h
msgid "'?' belongs only after the tuple element name, not also after the type"
msgstr ""

#: src/quick-lint-js/diag/diagnostic-types.h
msgid "'?' belongs after the tuple element name, not after the type"
msgstr ""

#: src/quick-lint-js/diag/diagnostic-types.h
#, fuzzy
msgid "'?' goes here"
msgstr "'{0}' encontrado aqui"

#: src/quick-lint-js/diag/diagnostic-types.h
msgid ""
"'...' belongs only before the tuple element name, not also before the type"
msgstr ""

#: src/quick-lint-js/diag/diagnostic-types.h
msgid "'...' belongs before the tuple element name, not before the type"
msgstr ""

#: src/quick-lint-js/diag/diagnostic-types.h
#, fuzzy
msgid "'...' goes here"
msgstr "'{0}' encontrado aqui"

#: src/quick-lint-js/diag/diagnostic-types.h
msgid "TypeScript namespaces are not allowed in JavaScript"
msgstr "namespaces do TypeScript não são permitidos em JavaScript"

#: src/quick-lint-js/diag/diagnostic-types.h
msgid "TypeScript non-null assertions are not allowed in JavaScript"
msgstr ""
"asserções de valores não-nulos do TypeScript não são permitidos em JavaScript"

#: src/quick-lint-js/diag/diagnostic-types.h
msgid "TypeScript optional parameters are not allowed in JavaScript"
msgstr "parâmetros opcionais do TypeScript não são permitidos em JavaScript"

#: src/quick-lint-js/diag/diagnostic-types.h
msgid "TypeScript optional properties are not allowed in JavaScript code"
msgstr ""
"propriedades opcionais do TypeScript não são permitidas em código JavaScript"

#: src/quick-lint-js/diag/diagnostic-types.h
msgid "optional tuple elements cannot come after spread elements"
msgstr ""

#: src/quick-lint-js/diag/diagnostic-types.h
msgid "prior spread element is here"
msgstr ""

#: src/quick-lint-js/diag/diagnostic-types.h
#, fuzzy
msgid "parameter properties cannot be destructured"
msgstr "propriedades de interfaces do TypeScript não podem ser 'static'"

#: src/quick-lint-js/diag/diagnostic-types.h
#, fuzzy
msgid "property declared using '{0}' here"
msgstr "função overloaded '{0}' declarada aqui"

#: src/quick-lint-js/diag/diagnostic-types.h
#, fuzzy
msgid "parameter properties cannot be a rest parameter"
msgstr "propriedades de interfaces do TypeScript não podem ser 'static'"

#: src/quick-lint-js/diag/diagnostic-types.h
#, fuzzy
msgid "parameter properties are not allowed in 'declare class'"
msgstr "propriedades privadas não são permitidas em objetos"

#: src/quick-lint-js/diag/diagnostic-types.h
#, fuzzy
msgid "'declare' specified here"
msgstr "'function' está aqui"

#: src/quick-lint-js/diag/diagnostic-types.h
#, fuzzy
msgid "TypeScript parameter properties are not allowed in JavaScript"
msgstr "exportações de tipo do TypeScript não são permitidos em JavaScript"

#: src/quick-lint-js/diag/diagnostic-types.h
#, fuzzy
msgid "parameter properties are only allowed in class constructors"
msgstr "propriedades privadas não são permitidas em objetos"

#: src/quick-lint-js/diag/diagnostic-types.h
msgid "'private' is not allowed in JavaScript"
msgstr "'private' não é permitido em JavaScript"

#: src/quick-lint-js/diag/diagnostic-types.h
msgid "'protected' is not allowed in JavaScript"
msgstr "'protected' não é permitido em JavaScript"

#: src/quick-lint-js/diag/diagnostic-types.h
msgid "'public' is not allowed in JavaScript"
msgstr "'public' não é permitido em JavaScript"

#: src/quick-lint-js/diag/diagnostic-types.h
msgid "TypeScript's 'readonly' feature is not allowed in JavaScript code"
msgstr "'readonly' do TypeScript não é permitido em código JavaScript"

#: src/quick-lint-js/diag/diagnostic-types.h
msgid "methods cannot be readonly"
msgstr "métodos não podem ser readonly"

#: src/quick-lint-js/diag/diagnostic-types.h
msgid "'readonly' only works with array types and tuple types"
msgstr "'readonly' só funciona com arrays e tuplas"

#: src/quick-lint-js/diag/diagnostic-types.h
msgid "expected '?' to mark tuple element as optional"
msgstr "esperado '?' para marcar o elemento da tupla como opcional"

#: src/quick-lint-js/diag/diagnostic-types.h
msgid "only optional tuple elements can follow this optional tuple element"
msgstr ""
"apenas elementos opcionais da tupla podem prosseguir esse elemento opcional"

#: src/quick-lint-js/diag/diagnostic-types.h
msgid "TypeScript requires whitespace between '>' and '=' here"
msgstr ""

#: src/quick-lint-js/diag/diagnostic-types.h
#, fuzzy
msgid "TypeScript 'satisfies' operator is not allowed in JavaScript"
msgstr "'enum' do TypeScript não é permitido em JavaScript"

#: src/quick-lint-js/diag/diagnostic-types.h
msgid "unexpected ':' in expression; did you mean 'as'?"
msgstr "':' inesperado na expressão; você quis dizer 'as'?"

#: src/quick-lint-js/diag/diagnostic-types.h
msgid "TypeScript type annotations are not allowed in JavaScript code"
msgstr ""
"anotações de tipo do TypeScript não são permitidas em código JavaScript"

#: src/quick-lint-js/diag/diagnostic-types.h
msgid "TypeScript types are not allowed in JavaScript"
msgstr "tipos de TypeScript não são permitidos em JavaScript"

#: src/quick-lint-js/diag/diagnostic-types.h
msgid "TypeScript type imports cannot import both default and named exports"
msgstr ""
"importações de tipos do TypeScript não podem importar exportações default e "
"nomeadas simultaneamente"

#: src/quick-lint-js/diag/diagnostic-types.h
msgid "TypeScript type imports are not allowed in JavaScript"
msgstr "importações de tipo do TypeScript não são permitidas em JavaScript"

#: src/quick-lint-js/diag/diagnostic-types.h
msgid "spread tuple elements cannot be optional"
msgstr ""

#: src/quick-lint-js/diag/diagnostic-types.h
msgid "spread starts here"
msgstr ""

#: src/quick-lint-js/diag/diagnostic-types.h
msgid ""
"const fields within classes are only allowed in TypeScript, not JavaScript"
msgstr ""
"campos constantes dentro de classes só são permitidos em TypeScript, não em "
"JavaScript"

#: src/quick-lint-js/diag/diagnostic-types.h
#, fuzzy
msgid "'out in' is not allowed; write 'in out' instead"
msgstr "'function async' não é permitido; use 'async function'"

#: src/quick-lint-js/diag/diagnostic-types.h
msgid "unclosed block comment"
msgstr "bloco de comentário não encerrado"

#: src/quick-lint-js/diag/diagnostic-types.h
msgid "unclosed class; expected '}' by end of file"
msgstr "classe não encerrada; esperado '}'"

#: src/quick-lint-js/diag/diagnostic-types.h
msgid "unclosed code block; expected '}' by end of file"
msgstr "bloco de comentário não encerrado; esperado '}'"

#: src/quick-lint-js/diag/diagnostic-types.h
msgid "unclosed interface; expected '}' by end of file"
msgstr "interface não encerrada; esperado '}'"

#: src/quick-lint-js/diag/diagnostic-types.h
msgid "unclosed identifier escape sequence"
msgstr "sequência de escape não foi fechada"

#: src/quick-lint-js/diag/diagnostic-types.h
msgid "unclosed object literal; expected '}'"
msgstr "objeto não encerrado; esperado '}'"

#: src/quick-lint-js/diag/diagnostic-types.h
msgid "object literal started here"
msgstr "objeto iniciou aqui"

#: src/quick-lint-js/diag/diagnostic-types.h
msgid "unclosed regexp literal"
msgstr "regexp não encerrado"

#: src/quick-lint-js/diag/diagnostic-types.h
msgid "unclosed string literal"
msgstr "string não encerrada"

#: src/quick-lint-js/diag/diagnostic-types.h
msgid "unclosed template"
msgstr "template não foi fechado"

#: src/quick-lint-js/diag/diagnostic-types.h
msgid "unexpected '@'"
msgstr "'@' inesperado"

#: src/quick-lint-js/diag/diagnostic-types.h
msgid "unexpected '{0}'"
msgstr "'{0}' inesperado"

#: src/quick-lint-js/diag/diagnostic-types.h
msgid "expected parameter for arrow function, but got an expression instead"
msgstr ""
"esperado um parâmetro para a arrow function, mas em vez disso foi encontrada "
"uma expressão"

#: src/quick-lint-js/diag/diagnostic-types.h
msgid "expected parameter for arrow function, but got a literal instead"
msgstr ""
"esperado um parâmetro para a arrow function, mas em vez disso foi encontrado "
"um valor"

#: src/quick-lint-js/diag/diagnostic-types.h
msgid "unexpected '\\' in identifier"
msgstr "'\\' inesperado em um identificador"

#: src/quick-lint-js/diag/diagnostic-types.h
msgid "unexpected 'case' outside switch statement"
msgstr "'case' inesperado fora de uma instrução switch"

#: src/quick-lint-js/diag/diagnostic-types.h
msgid "unexpected characters in number literal"
msgstr "caracteres inesperados em um número"

#: src/quick-lint-js/diag/diagnostic-types.h
msgid "unexpected control character"
msgstr "caracter de control inesperado"

#: src/quick-lint-js/diag/diagnostic-types.h
msgid "unexpected characters in binary literal"
msgstr "caracteres inesperados em um número binário"

#: src/quick-lint-js/diag/diagnostic-types.h
msgid "unexpected characters in octal literal"
msgstr "caracteres inesperados em um número octal"

#: src/quick-lint-js/diag/diagnostic-types.h
msgid "unexpected characters in hex literal"
msgstr "caracteres inesperados em um número hexadecimal"

#: src/quick-lint-js/diag/diagnostic-types.h
msgid "unexpected 'default' outside switch statement"
msgstr "'default' inesperado fora de uma instrução switch"

#: src/quick-lint-js/diag/diagnostic-types.h
msgid "'>' is not allowed directly in JSX text; write {{'>'} or &gt; instead"
msgstr "'>' não é permitido diretamente em um texto JSX; use {{'>'} ou &gt;"

#: src/quick-lint-js/diag/diagnostic-types.h
msgid "unexpected literal in parameter list; expected parameter name"
msgstr ""
"valor inesperado na lista de parâmetros; esperado o nome de um parâmetro"

#: src/quick-lint-js/diag/diagnostic-types.h
msgid "'}' is not allowed directly in JSX text; write {{'}'} instead"
msgstr "'}' não é permitido diretamente em um texto JSX; use {{'}'}"

#: src/quick-lint-js/diag/diagnostic-types.h
msgid "unexpected '?'"
msgstr "'?' inesperado"

#: src/quick-lint-js/diag/diagnostic-types.h
msgid "unexpected '?' when destructuring"
msgstr "'?' inesperado ao desestruturar"

#: src/quick-lint-js/diag/diagnostic-types.h
msgid "C-style for loops have only three semicolon-separated components"
msgstr ""
"loops 'for' no estilo C só devem ter três componentes separados por ponto e "
"vírgula"

#: src/quick-lint-js/diag/diagnostic-types.h
msgid "for-in loop expression cannot have semicolons"
msgstr "loop for-in não pode ter ponto e vírgula"

#: src/quick-lint-js/diag/diagnostic-types.h
msgid "for-of loop expression cannot have semicolons"
msgstr "loop for-of não pode ter ponto e vírgula"

#: src/quick-lint-js/diag/diagnostic-types.h
msgid "unopened block comment"
msgstr "bloco de comentário não foi aberto"

#: src/quick-lint-js/diag/diagnostic-types.h
msgid "new variable shadows existing variable"
msgstr "nova variável oculta uma variável existente"

#: src/quick-lint-js/diag/diagnostic-types.h
msgid "existing variable declared here"
msgstr "variável existente foi declarada aqui"

#: src/quick-lint-js/diag/diagnostic-types.h
msgid "binary number literal has no digits"
msgstr "número binário não tem dígitos"

#: src/quick-lint-js/diag/diagnostic-types.h
msgid "hex number literal has no digits"
msgstr "número hexadecimal não tem dígitos"

#: src/quick-lint-js/diag/diagnostic-types.h
msgid "octal number literal has no digits"
msgstr "número octal não tem dígitos"

#: src/quick-lint-js/diag/diagnostic-types.h
msgid "TypeScript non-null assertion is not allowed on parameters"
msgstr ""
"asserções de valores não-nulos do TypeScript não são permitidos em parâmetros"

#: src/quick-lint-js/diag/diagnostic-types.h
msgid "unexpected '#'"
msgstr "'#' inesperado"

#: src/quick-lint-js/diag/diagnostic-types.h
msgid ""
"unicode byte order mark (BOM) cannot appear before #! at beginning of script"
msgstr ""
"unicode byte order mark (BOM) não pode aparecer antes do #! no começo do "
"script"

#: src/quick-lint-js/diag/diagnostic-types.h
msgid "unexpected identifier in expression; missing operator before"
msgstr "identificador inesperado na expressão; falta o operador"

#: src/quick-lint-js/diag/diagnostic-types.h
msgid "unexpected token"
msgstr "token inesperado"

#: src/quick-lint-js/diag/diagnostic-types.h
msgid ""
"unexpected token in export; expected 'export default ...' or 'export "
"{{name}' or 'export * from ...' or 'export class' or 'export function' or "
"'export let'"
msgstr ""
"token inesperado em export; esperado 'export default ...' ou 'export "
"{{nome}' ou 'export * from ...' ou 'export class' ou 'export function' ou "
"'export let'"

#: src/quick-lint-js/diag/diagnostic-types.h
msgid "unexpected token in variable declaration; expected variable name"
msgstr ""
"token inesperado em uma declaração de variável; esperado um nome de variável"

#: src/quick-lint-js/diag/diagnostic-types.h
msgid "unmatched indexing bracket"
msgstr "colchete não correspondido"

#: src/quick-lint-js/diag/diagnostic-types.h
msgid "unmatched parenthesis"
msgstr "parênteses não correspondidos"

#: src/quick-lint-js/diag/diagnostic-types.h
msgid "unmatched '}'"
msgstr "'}' não correspondido"

#: src/quick-lint-js/diag/diagnostic-types.h
msgid "{0} is not the name of a parameter"
msgstr "{0} não é o nome de um parâmetro"

#: src/quick-lint-js/diag/diagnostic-types.h
msgid "use of undeclared type: {0}"
msgstr "uso de tipo não declarado: {0}"

#: src/quick-lint-js/diag/diagnostic-types.h
msgid "use of undeclared variable: {0}"
msgstr "uso de variável não declarada: {0}"

#: src/quick-lint-js/diag/diagnostic-types.h
msgid "variable used before declaration: {0}"
msgstr "variável usada antes de ser declarada: {0}"

#: src/quick-lint-js/diag/diagnostic-types.h
msgid "function called before declaration in block scope: {0}"
msgstr "função chamada antes de ser declarada: {0}"

#: src/quick-lint-js/diag/diagnostic-types.h
msgid "function declared here"
msgstr "função declarada aqui"

#: src/quick-lint-js/diag/diagnostic-types.h
#, fuzzy
msgid "cannot use 'declare' keyword with 'import'"
msgstr "não é possível declarar e exportar variável com 'export default'"

#: src/quick-lint-js/diag/diagnostic-types.h
msgid "TypeScript interface fields cannot be initalized"
msgstr "campos de interfaces do TypeScript não podem ser inicializados"

#: src/quick-lint-js/diag/diagnostic-types.h
msgid "TypeScript interface methods cannot be marked 'async'"
msgstr ""
"métodos de interfaces do TypeScript não podem ser marcados como 'async'"

#: src/quick-lint-js/diag/diagnostic-types.h
msgid "TypeScript interface methods cannot be marked as a generator"
msgstr ""
"métodos de interfaces do TypeScript não podem ser marcados como generators"

#: src/quick-lint-js/diag/diagnostic-types.h
msgid "TypeScript interface methods cannot contain a body"
msgstr "métodos de interface do TypeScript não podem ter conteúdo"

#: src/quick-lint-js/diag/diagnostic-types.h
msgid "interface properties cannot be marked public explicitly"
msgstr ""
"propriedades de interfaces não podem ser marcadas como públicas "
"explicitamente"

#: src/quick-lint-js/diag/diagnostic-types.h
msgid "interface properties are always public and cannot be private"
msgstr ""
"propriedades de interfaces são sempre públicas e não podem ser privadas"

#: src/quick-lint-js/diag/diagnostic-types.h
msgid ""
"TypeScript interface properties are always public and cannot be marked "
"protected"
msgstr ""
"propriedades de interfaces de TypeScript são sempre públicas e não podem ser "
"marcadas como protected"

#: src/quick-lint-js/diag/diagnostic-types.h
msgid "TypeScript interface properties cannot be 'static'"
msgstr "propriedades de interfaces do TypeScript não podem ser 'static'"

#: src/quick-lint-js/diag/diagnostic-types.h
msgid "break can only be used inside of a loop or switch"
msgstr "break só pode ser usado dentro de um loop ou switch"

#: src/quick-lint-js/diag/diagnostic-types.h
msgid "continue can only be used inside of a loop"
msgstr "continue só pode ser usado dentro de um loop"

#: src/quick-lint-js/diag/diagnostic-types.h
msgid "lower case letters compared with toUpperCase"
msgstr "letras minúsculas comparadas com toUpperCase"

#: src/quick-lint-js/diag/diagnostic-types.h
msgid "upper case letters compared with toLowerCase"
msgstr "letras maiúsculas comparadas com toLowerCase"

#: src/quick-lint-js/diag/diagnostic-types.h
msgid "using '{0}' against an array literal does not compare items"
msgstr "usar '{0}' com uma array não compara os itens"

#: src/quick-lint-js/diag/diagnostic-types.h
msgid "using '{0}' against an arrow function always returns '{1}'"
msgstr "usar '{0}' com uma arrow function sempre retorna '{1}'"

#: src/quick-lint-js/diag/diagnostic-types.h
msgid "using '{0}' against a class literal always returns '{1}'"
msgstr "usar '{0}' com uma classe sempre retorna '{1}'"

#: src/quick-lint-js/diag/diagnostic-types.h
msgid "'{0} []' is always '{1}'"
msgstr "'{0} []' é sempre '{1}'"

#: src/quick-lint-js/diag/diagnostic-types.h
msgid "using '{0}' against an object literal always returns '{1}'"
msgstr "usar '{0}' com um objeto sempre retorna '{1}'"

#: src/quick-lint-js/diag/diagnostic-types.h
msgid "using '{0}' against a regular expression literal always returns '{1}'"
msgstr "usar '{0}' com uma expressão regular sempre retorna '{1}'"

#: src/quick-lint-js/diag/diagnostic-types.h
#, fuzzy
msgid "function parameter cannot be parenthesized"
msgstr "parâmetros opcionais do TypeScript requerem parênteses"

#: src/quick-lint-js/diag/diagnostic-types.h
msgid "',' should be ';' instead"
msgstr ""

#: src/quick-lint-js/diag/diagnostic-types.h
msgid "':' should be 'extends' instead"
msgstr ""

#: src/quick-lint-js/diag/diagnostic-types.h
msgid ""
"nullish coalescing operator does nothing when left operand is never null"
msgstr ""

#: src/quick-lint-js/diag/diagnostic-types.h
#, fuzzy
msgid "unexpected whitespace between '!' and '=='"
msgstr "'as' esperado entre '{1}' e '{2}'"

#: src/quick-lint-js/diag/diagnostic-types.h
#, fuzzy
msgid "'!' here treated as the TypeScript non-null assertion operator"
msgstr "aqui está o operador de asserção de atribuição"

#: src/quick-lint-js/diag/diagnostic-types.h
#, fuzzy
msgid "JSX prop is missing an expression"
msgstr "falta '{1}' ao redor da expressão da instrução with"

#: src/quick-lint-js/diag/diagnostic-types.h
<<<<<<< HEAD
msgid "Keywords in Typescript does not allow escape characters"
=======
msgid "'{0}' access specifier must precede '{1}'"
>>>>>>> 88fd3e63
msgstr ""

#: test/test-diagnostic-formatter.cpp
#: test/test-vim-qflist-json-diag-reporter.cpp
msgid "something happened"
msgstr "algo aconteceu"

#: test/test-diagnostic-formatter.cpp
msgid "see here"
msgstr "veja aqui"

#: test/test-diagnostic-formatter.cpp
msgid "this {0} looks fishy"
msgstr "isso {0} parece suspeito"

#: test/test-diagnostic-formatter.cpp
msgid "this {1} looks fishy"
msgstr "isso {1} parece suspeito"

#: test/test-diagnostic-formatter.cpp
msgid "free {1} and {0} {1} {2}"
msgstr ""

#: test/test-diagnostic-formatter.cpp
msgid "what is this '{1}' nonsense?"
msgstr ""

#: test/test-diagnostic-formatter.cpp
msgid "a {{0} b }} c"
msgstr ""

#: test/test-diagnostic-formatter.cpp
msgid "expected {1:headlinese}"
msgstr "esperado {1:headlinese}"

#: test/test-diagnostic-formatter.cpp
msgid "expected {1:singular}"
msgstr "esperado {1:singular}"

#: test/test-vim-qflist-json-diag-reporter.cpp
msgid "here"
msgstr "aqui"

#, fuzzy
#~ msgid "missing condition in '{1}' statement"
#~ msgstr "falta a condição da instrução if"

#, fuzzy
#~ msgid "'{1}' statement ends here"
#~ msgstr "instrução try iniciou aqui"

#~ msgid "newline is not allowed after 'namespace'"
#~ msgstr "quebra de linha não é permitida após 'namespace'"

#, fuzzy
#~ msgid "',' is not expected between the mems in '['']'"
#~ msgstr "',' extra não é permitido entre membros de um enum"<|MERGE_RESOLUTION|>--- conflicted
+++ resolved
@@ -1940,11 +1940,7 @@
 msgstr "falta '{1}' ao redor da expressão da instrução with"
 
 #: src/quick-lint-js/diag/diagnostic-types.h
-<<<<<<< HEAD
 msgid "Keywords in Typescript does not allow escape characters"
-=======
-msgid "'{0}' access specifier must precede '{1}'"
->>>>>>> 88fd3e63
 msgstr ""
 
 #: test/test-diagnostic-formatter.cpp
