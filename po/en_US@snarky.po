--- conflicted
+++ resolved
@@ -2006,11 +2006,7 @@
 msgstr "with statement needs you to stop programming right now"
 
 #: src/quick-lint-js/diag/diagnostic-types.h
-<<<<<<< HEAD
 msgid "Keywords in Typescript does not allow escape characters"
-=======
-msgid "'{0}' access specifier must precede '{1}'"
->>>>>>> 88fd3e63
 msgstr ""
 
 #: test/test-diagnostic-formatter.cpp
